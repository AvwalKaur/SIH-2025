<!DOCTYPE html>
<html lang="en">

<head>
    <meta charset="UTF-8">
    <meta name="viewport" content="width=device-width, initial-scale=1.0">
    <title>Gamified Learning - DisasterSafe</title>
    <link rel="stylesheet" href="https://cdnjs.cloudflare.com/ajax/libs/font-awesome/6.4.0/css/all.min.css">
    <link
        href="https://fonts.googleapis.com/css2?family=Ubuntu:ital,wght@0,300;0,400;0,500;0,700;1,300;1,400;1,500;1,700&display=swap"
        rel="stylesheet">
    <style>
        :root {
            --primary: #1a73e8;
            --primary-dark: #0d47a1;
            --secondary: #34a853;
            --accent: #f25c54;
            --warning: #f9a825;
            --card-bg: #ffffff;
            --text-dark: #202124;
            --light-bg: #f5f7fb;

            --p1: #309ad4;
            --p2: #e69c42;
            --p3: #ea8d99;
            --p4: #faafa4;
            --p5: #e2afd3;
            --p6: #c8e5f3;
            --p7: #fae8c7;

            --shadow: 0 8px 20px rgba(18, 38, 63, 0.08);
            --transition: all 0.25s ease;
            --glass: rgba(255, 255, 255, 0.72);
        }

        * {
            box-sizing: border-box;
            margin: 0;
            padding: 0;
        }

        body {
            background: var(--light-bg);
            color: var(--text-dark);
            -webkit-font-smoothing: antialiased;
            -moz-osx-font-smoothing: grayscale;
            font-family: "Ubuntu", sans-serif;
            font-weight: 400;
            font-style: normal;
        }

        /* Layout */
        .dashboard-container {
            display: grid;
            grid-template-columns: 240px 1fr;
            min-height: 100vh;
        }

        .sidebar {
            background: linear-gradient(180deg, var(--primary), var(--primary-dark));
            color: #fff;
            padding: 22px;
            position: fixed;
            width: 240px;
            height: 100%;
            overflow-y: auto;
            box-shadow: var(--shadow);
            z-index: 200;
            border-right: 1px solid rgba(255, 255, 255, 0.05);
        }

        .logo {
            display: flex;
            align-items: center;
            gap: 12px;
            margin-bottom: 20px;
            padding-bottom: 12px;
            border-bottom: 1px solid rgba(255, 255, 255, 0.06)
        }

        .logo i {
            font-size: 22px;
            color: var(--p6)
        }

        .logo h1 {
            font-size: 18px;
            font-weight: 700;
            letter-spacing: 0.2px
        }

        .menu-items {
            margin-top: 18px;
            display: flex;
            flex-direction: column;
            gap: 8px
        }

        .menu-item {
            display: flex;
            align-items: center;
            gap: 12px;
            padding: 10px;
            border-radius: 10px;
            cursor: pointer;
            transition: var(--transition);
            color: rgba(255, 255, 255, 0.95)
        }

        .menu-item i {
            width: 20px;
            text-align: center
        }

        .menu-item:hover {
            background: rgba(255, 255, 255, 0.06)
        }

        .menu-item.active {
            background: linear-gradient(90deg, rgba(255, 255, 255, 0.14), rgba(255, 255, 255, 0.06));
            box-shadow: 0 6px 18px rgba(0, 0, 0, 0.08)
        }

        /* Sidebar User Profile */
        .sidebar-user-profile {
            margin-top: auto;
            padding: 12px;
            margin: 0 -12px;
            border-top: 1px solid rgba(255, 255, 255, 0.1);
            display: flex;
            align-items: center;
            gap: 12px;
            transition: var(--transition);
            cursor: pointer;
        }

        .sidebar-user-profile:hover {
            background: rgba(255, 255, 255, 0.1);
            border-radius: 10px;
        }

        .user-avatar {
            width: 40px;
            height: 40px;
            border-radius: 50%;
            background: linear-gradient(135deg, var(--p6), var(--p1));
            display: flex;
            align-items: center;
            justify-content: center;
            font-size: 16px;
            font-weight: 700;
            color: var(--primary-dark);
            text-transform: uppercase;
            box-shadow: 0 4px 12px rgba(0, 0, 0, 0.1);
            flex-shrink: 0;
        }

        .user-info {
            flex: 1;
            min-width: 0;
        }

        .user-info h4 {
            font-size: 14px;
            font-weight: 600;
            color: white;
            margin-bottom: 2px;
            white-space: nowrap;
            overflow: hidden;
            text-overflow: ellipsis;
        }

        .user-info p {
            font-size: 11px;
            color: rgba(255, 255, 255, 0.7);
            margin: 0;
        }


        /* Main content */
        .main-content {
            grid-column: 2;
            padding: 20px;
            min-height: 100vh
        }

        .container {
            max-width: 1400px;
            margin: 0 auto;
            padding: 20px;
        }

        .header-section {
            text-align: center;
            margin-bottom: 50px;
            color: var(--text-dark);
            background: linear-gradient(90deg, var(--primary), var(--primary-dark));
            color: white;
            padding: 20px;
            border-radius: 12px;
            box-shadow: var(--shadow);
        }

        .header-section h1 {
            font-size: 2.5rem;
            margin-bottom: 15px;
            font-weight: 700;
        }

        .header-section p {
            font-size: 1.1rem;
            margin-bottom: 20px;
            opacity: 0.9;
        }

        /* Game Filter Bar */
        .game-filter-bar {
            display: flex;
            justify-content: center;
            gap: 15px;
            margin: 30px 0;
            padding: 20px;
            background: var(--card-bg);
            border-radius: 12px;
            box-shadow: 0 2px 10px rgba(0, 0, 0, 0.1);
        }

        .filter-option {
            padding: 12px 24px;
            border: 2px solid transparent;
            border-radius: 25px;
            background: rgba(255, 255, 255, 0.05);
            color: var(--text-light);
            cursor: pointer;
            transition: all 0.3s ease;
            font-weight: 500;
            font-size: 14px;
            display: flex;
            align-items: center;
            gap: 8px;
            white-space: nowrap;
        }

        .filter-option:hover {
            background: rgba(255, 255, 255, 0.1);
            transform: translateY(-2px);
            border-color: var(--primary);
        }

        .filter-option.active {
            background: var(--primary);
            color: white;
            border-color: var(--primary);
            box-shadow: 0 4px 15px rgba(74, 144, 226, 0.3);
        }

        .filter-option i {
            font-size: 16px;
        }

        /* Responsive filter bar */
        @media (max-width: 768px) {
            .game-filter-bar {
                flex-wrap: wrap;
                justify-content: center;
                gap: 10px;
                padding: 15px;
            }
            
            .filter-option {
                padding: 10px 18px;
                font-size: 13px;
                flex: 1;
                min-width: 120px;
                justify-content: center;
            }
        }

        .games-grid {
            display: grid;
            grid-template-columns: repeat(auto-fit, minmax(400px, 1fr));
            gap: 20px;
            margin-bottom: 50px;
        }

        .game-card {
            background: var(--card-bg);
            border-radius: 14px;
            overflow: hidden;
            box-shadow: var(--shadow);
            transition: var(--transition);
            position: relative;
            border: 1px solid rgba(16, 24, 32, 0.03);
        }

        .game-card:hover {
            transform: translateY(-6px);
        }

        .game-header {
            height: 160px;
            position: relative;
            background: linear-gradient(90deg, var(--p6), var(--p1));
            display: flex;
            align-items: center;
            justify-content: center;
            color: white;
        }

        .game-icon {
            font-size: 3rem;
            margin-bottom: 10px;
        }

        .game-badge {
            position: absolute;
            top: 15px;
            right: 15px;
            background: linear-gradient(90deg, var(--p3), var(--accent));
            color: white;
            padding: 6px 12px;
            border-radius: 15px;
            font-size: 0.8rem;
            font-weight: 600;
        }

        .game-content {
            padding: 24px;
        }

        .game-content h3 {
            font-size: 1.5rem;
            margin-bottom: 12px;
            color: var(--text-dark);
        }

        .game-content p {
            color: #6c757d;
            margin-bottom: 18px;
            line-height: 1.6;
        }

        .game-stats {
            display: flex;
            justify-content: space-between;
            margin-bottom: 18px;
            padding: 15px;
            background: rgba(26, 115, 232, 0.05);
            border-radius: 12px;
        }

        .stat-item {
            text-align: center;
        }

        .stat-number {
            font-size: 1.3rem;
            font-weight: 700;
            color: var(--primary);
        }

        .stat-label {
            font-size: 0.8rem;
            color: #6c757d;
        }

        .game-features {
            display: flex;
            flex-wrap: wrap;
            gap: 8px;
            margin-bottom: 18px;
        }

        .feature-tag {
            padding: 5px 10px;
            background: rgba(52, 168, 83, 0.1);
            color: var(--secondary);
            border-radius: 12px;
            font-size: 0.75rem;
            font-weight: 500;
        }

        .game-actions {
            display: flex;
            gap: 12px;
        }

        .btn-primary {
            flex: 1;
            padding: 12px 18px;
            background: linear-gradient(90deg, var(--primary), var(--primary-dark));
            color: white;
            border: none;
            border-radius: 10px;
            cursor: pointer;
            transition: var(--transition);
            font-weight: 600;
            font-size: 0.95rem;
        }

        .btn-primary:hover {
            transform: translateY(-2px);
            box-shadow: 0 6px 18px rgba(26, 115, 232, 0.3);
        }

        .btn-secondary {
            padding: 12px 18px;
            background: transparent;
            color: var(--primary);
            border: 2px solid var(--primary);
            border-radius: 10px;
            cursor: pointer;
            transition: var(--transition);
            font-weight: 600;
            font-size: 0.95rem;
        }

        .btn-secondary:hover {
            background: var(--primary);
            color: white;
            transform: translateY(-2px);
        }

        /* DisasterPoly Game Board */
        .disasterpoly-section {
            background: var(--card-bg);
            border-radius: 14px;
            padding: 30px;
            margin-bottom: 30px;
            box-shadow: var(--shadow);
            border: 1px solid rgba(16, 24, 32, 0.03);
        }

        .game-board {
            width: 500px;
            height: 500px;
            margin: 0 auto;
            position: relative;
            background: rgba(26, 115, 232, 0.05);
            border: 3px solid var(--primary);
            border-radius: 14px;
        }

        .board-square {
            position: absolute;
            width: 70px;
            height: 70px;
            border: 2px solid var(--primary);
            display: flex;
            align-items: center;
            justify-content: center;
            font-size: 0.65rem;
            text-align: center;
            background: var(--card-bg);
            cursor: pointer;
            transition: var(--transition);
            border-radius: 8px;
        }

        .board-square:hover {
            background: rgba(26, 115, 232, 0.1);
            transform: scale(1.05);
        }

        .board-square.corner {
            background: linear-gradient(90deg, var(--p1), var(--primary));
            color: white;
            font-weight: 600;
        }

        .board-square.disaster {
            background: linear-gradient(90deg, var(--p3), var(--accent));
            color: white;
        }

        .board-square.safe {
            background: linear-gradient(90deg, var(--secondary), var(--p2));
            color: white;
        }

        .board-center {
            position: absolute;
            top: 50%;
            left: 50%;
            transform: translate(-50%, -50%);
            width: 250px;
            height: 250px;
            background: linear-gradient(90deg, var(--p6), var(--p1));
            border-radius: 50%;
            display: flex;
            flex-direction: column;
            align-items: center;
            justify-content: center;
            color: white;
            text-align: center;
            box-shadow: var(--shadow);
        }

        .board-center h2 {
            font-size: 1.6rem;
            margin-bottom: 8px;
        }

        .board-center p {
            font-size: 0.9rem;
            opacity: 0.9;
        }

        .game-controls {
            display: flex;
            justify-content: center;
            gap: 18px;
            margin-top: 25px;
        }

        .dice {
            width: 50px;
            height: 50px;
            background: var(--card-bg);
            border: 3px solid var(--primary);
            border-radius: 10px;
            display: flex;
            align-items: center;
            justify-content: center;
            font-size: 1.6rem;
            font-weight: 700;
            color: var(--primary);
            cursor: pointer;
            transition: var(--transition);
            box-shadow: var(--shadow);
        }

        .dice:hover {
            background: var(--primary);
            color: white;
            transform: scale(1.1);
        }

        .player-info {
            display: flex;
            justify-content: space-around;
            margin-top: 25px;
            gap: 18px;
        }

        .player-card {
            background: rgba(26, 115, 232, 0.05);
            padding: 18px;
            border-radius: 12px;
            text-align: center;
            flex: 1;
            border: 1px solid rgba(16, 24, 32, 0.03);
        }

        .player-card h4 {
            color: var(--primary);
            margin-bottom: 10px;
            font-weight: 600;
        }

        .player-stats {
            display: flex;
            justify-content: space-between;
            margin-top: 10px;
            font-size: 0.9rem;
        }

        /* Quiz Section */
        .quiz-section {
            background: var(--card-bg);
            border-radius: 14px;
            padding: 30px;
            margin-bottom: 30px;
            box-shadow: var(--shadow);
            border: 1px solid rgba(16, 24, 32, 0.03);
        }

        /* Game Modal Styles */
        .game-modal {
            display: none;
            position: fixed !important;
            top: 0 !important;
            left: 0 !important;
            width: 100% !important;
            height: 100% !important;
            background: rgba(0, 0, 0, 0.5);
            z-index: 9999 !important;
            backdrop-filter: blur(3px);
        }

        .game-modal.active {
            display: flex !important;
            align-items: center;
            justify-content: center;
        }

        .modal-content {
            background: #ffffff;
            border-radius: 15px;
            max-width: 800px;
            width: 90%;
            max-height: 85vh;
            overflow-y: auto;
            box-shadow: 0 10px 30px rgba(0, 0, 0, 0.3);
            position: relative;
            animation: modalSlideIn 0.3s ease-out;
            border: 1px solid #e0e0e0;
        }

        @keyframes modalSlideIn {
            from {
                opacity: 0;
                transform: translateY(-30px) scale(0.95);
            }
            to {
                opacity: 1;
                transform: translateY(0) scale(1);
            }
        }

        .modal-header {
            padding: 25px 30px 20px 30px;
            text-align: center;
            background: #ffffff;
            color: var(--text-dark);
            border-radius: 15px 15px 0 0;
            position: relative;
            border-bottom: 2px solid #f0f0f0;
        }

        .modal-close {
            position: absolute;
            top: 15px;
            right: 20px;
            background: #f5f5f5;
            border: none;
            color: #666;
            width: 35px;
            height: 35px;
            border-radius: 50%;
            cursor: pointer;
            display: flex;
            align-items: center;
            justify-content: center;
            font-size: 1.3rem;
            transition: var(--transition);
            font-weight: bold;
        }

        .modal-close:hover {
            background: #e0e0e0;
            color: #333;
            transform: scale(1.1);
        }

        .modal-game-icon {
            font-size: 3.5rem;
            margin-bottom: 15px;
            color: var(--primary);
        }

        .modal-title {
            font-size: 1.8rem;
            margin-bottom: 8px;
            font-weight: 700;
            color: var(--text-dark);
        }

        .modal-subtitle {
            font-size: 1rem;
            color: #666;
            margin-bottom: 0;
        }

        .modal-body {
            padding: 30px;
            background: #ffffff;
        }

        .game-description {
            font-size: 1rem;
            line-height: 1.6;
            color: var(--text-dark);
            margin-bottom: 25px;
            text-align: center;
            padding: 15px;
            background: #f8f9fa;
            border-radius: 10px;
            border-left: 4px solid var(--primary);
        }

        .game-details-grid {
            display: grid;
            grid-template-columns: repeat(auto-fit, minmax(250px, 1fr));
            gap: 20px;
            margin-bottom: 25px;
        }

        .detail-section {
            background: #f8f9fa;
            padding: 20px;
            border-radius: 10px;
            border: 1px solid #e9ecef;
        }

        .detail-section h4 {
            color: var(--primary);
            font-size: 1.1rem;
            margin-bottom: 12px;
            display: flex;
            align-items: center;
            gap: 8px;
            font-weight: 600;
        }

        .detail-section ul {
            list-style: none;
            padding: 0;
            margin: 0;
        }

        .detail-section li {
            padding: 6px 0;
            border-bottom: 1px solid #e9ecef;
            display: flex;
            align-items: center;
            gap: 8px;
            color: var(--text-dark);
            font-size: 0.9rem;
        }

        .detail-section li:last-child {
            border-bottom: none;
        }

        .detail-section li i {
            color: var(--secondary);
            width: 14px;
            font-size: 0.8rem;
        }

        .game-stats-modal {
            display: flex;
            justify-content: space-around;
            background: var(--primary);
            color: white;
            padding: 20px;
            border-radius: 10px;
            margin-bottom: 25px;
        }

        .stat-item-modal {
            text-align: center;
        }

        .stat-number-modal {
            font-size: 1.6rem;
            font-weight: 700;
            margin-bottom: 5px;
        }

        .stat-label-modal {
            font-size: 0.85rem;
            opacity: 0.9;
        }

        .modal-actions {
            display: flex;
            gap: 12px;
            justify-content: center;
            margin-top: 25px;
            padding-top: 20px;
            border-top: 1px solid #e9ecef;
        }

        .btn-start-game {
            background: var(--secondary);
            color: white;
            border: none;
            padding: 12px 30px;
            border-radius: 8px;
            font-size: 1rem;
            font-weight: 600;
            cursor: pointer;
            transition: var(--transition);
            display: flex;
            align-items: center;
            gap: 8px;
        }

        .btn-start-game:hover {
            background: #2e7d32;
            transform: translateY(-2px);
        }

        .btn-cancel {
            background: #ffffff;
            color: #666;
            border: 2px solid #ddd;
            padding: 12px 25px;
            border-radius: 8px;
            font-size: 1rem;
            font-weight: 600;
            cursor: pointer;
            transition: var(--transition);
            display: flex;
            align-items: center;
            gap: 8px;
        }

        .btn-cancel:hover {
            background: #f5f5f5;
            border-color: #bbb;
            transform: translateY(-2px);
        }

        /* Full Game Interface */
        .game-interface {
            display: none;
            position: fixed;
            top: 0;
            left: 0;
            width: 100%;
            height: 100%;
            background: var(--light-bg);
            z-index: 1500;
            overflow-y: auto;
        }

        .game-interface.active {
            display: block;
            animation: gameInterfaceSlideIn 0.4s ease-out;
        }

        @keyframes gameInterfaceSlideIn {
            from {
                opacity: 0;
                transform: scale(0.95);
            }
            to {
                opacity: 1;
                transform: scale(1);
            }
        }
<<<<<<< HEAD

        .game-header-interface {
            background: linear-gradient(135deg, var(--primary), var(--primary-dark));
            color: white;
            padding: 20px;
            display: flex;
            justify-content: space-between;
            align-items: center;
            box-shadow: var(--shadow);
        }

        .game-title-interface {
            font-size: 1.5rem;
            font-weight: 700;
            display: flex;
            align-items: center;
            gap: 15px;
        }

        .game-controls-interface {
            display: flex;
            gap: 15px;
            align-items: center;
        }

        .btn-minimize {
            background: rgba(255, 255, 255, 0.2);
            border: none;
            color: white;
            padding: 8px 12px;
            border-radius: 8px;
            cursor: pointer;
            transition: var(--transition);
        }

        .btn-minimize:hover {
            background: rgba(255, 255, 255, 0.3);
        }

        .btn-exit-game {
            background: var(--accent);
            border: none;
            color: white;
            padding: 10px 20px;
            border-radius: 8px;
            cursor: pointer;
            font-weight: 600;
            transition: var(--transition);
        }

        .btn-exit-game:hover {
            background: #d32f2f;
            transform: translateY(-2px);
        }

        .game-content-interface {
            padding: 30px;
            min-height: calc(100vh - 80px);
            overflow-y: auto;
        }

        .game-stats-display {
            background: rgba(26, 115, 232, 0.1);
            border-radius: 12px;
            padding: 20px;
            margin-bottom: 20px;
            display: flex;
            justify-content: space-around;
            align-items: center;
        }

        .stat-display {
            text-align: center;
        }

        .stat-display .stat-value {
            font-size: 1.8rem;
            font-weight: 700;
            color: var(--primary);
            margin-bottom: 5px;
        }

        .stat-display .stat-label {
            font-size: 0.9rem;
            color: #666;
            font-weight: 500;
        }

        .game-instructions {
            background: var(--card-bg);
            border-radius: 12px;
            padding: 25px;
            margin-bottom: 20px;
            box-shadow: var(--shadow);
        }

        .instructions-header {
            display: flex;
            align-items: center;
            gap: 15px;
            margin-bottom: 20px;
            padding-bottom: 15px;
            border-bottom: 2px solid #f0f0f0;
        }

        .instructions-icon {
            font-size: 2rem;
            color: var(--primary);
        }

        .instructions-title {
            font-size: 1.4rem;
            font-weight: 700;
            color: var(--text-dark);
        }

        .instructions-grid {
            display: grid;
            grid-template-columns: repeat(auto-fit, minmax(300px, 1fr));
            gap: 20px;
            margin-bottom: 20px;
        }

        .instruction-section {
            background: rgba(26, 115, 232, 0.05);
            padding: 20px;
            border-radius: 10px;
            border-left: 4px solid var(--primary);
        }

        .instruction-section h4 {
            color: var(--primary);
            margin-bottom: 12px;
            font-weight: 600;
            display: flex;
            align-items: center;
            gap: 8px;
        }

        .instruction-list {
            list-style: none;
            padding: 0;
        }

        .instruction-list li {
            padding: 6px 0;
            display: flex;
            align-items: flex-start;
            gap: 10px;
            font-size: 0.9rem;
            line-height: 1.4;
        }

        .instruction-list li i {
            color: var(--secondary);
            margin-top: 2px;
            flex-shrink: 0;
        }

        .game-area {
            background: var(--card-bg);
            border-radius: 12px;
            padding: 30px;
            box-shadow: var(--shadow);
            min-height: 400px;
        }

        .game-loading {
            text-align: center;
            padding: 60px 20px;
        }

        .loading-spinner {
            width: 50px;
            height: 50px;
            border: 4px solid #f3f3f3;
            border-top: 4px solid var(--primary);
            border-radius: 50%;
            animation: spin 1s linear infinite;
            margin: 0 auto 20px;
        }

        @keyframes spin {
            0% { transform: rotate(0deg); }
            100% { transform: rotate(360deg); }
        }

        .game-ready {
            text-align: center;
            padding: 40px 20px;
        }

        .game-ready h3 {
            color: var(--primary);
            font-size: 1.8rem;
            margin-bottom: 15px;
        }

        .game-ready p {
            color: #666;
            font-size: 1.1rem;
            margin-bottom: 25px;
            line-height: 1.6;
        }

        .start-playing-btn {
            background: linear-gradient(135deg, var(--secondary), #2e7d32);
            color: white;
            border: none;
            padding: 15px 35px;
            border-radius: 25px;
            font-size: 1.1rem;
            font-weight: 600;
            cursor: pointer;
            transition: var(--transition);
            display: flex;
            align-items: center;
            gap: 10px;
            margin: 0 auto;
        }

        .start-playing-btn:hover {
            transform: translateY(-2px);
            box-shadow: 0 8px 25px rgba(52, 168, 83, 0.3);
        }

        .achievement-popup {
            position: fixed;
            top: 100px;
            right: 30px;
            background: linear-gradient(135deg, var(--secondary), #2e7d32);
            color: white;
            padding: 20px;
            border-radius: 12px;
            box-shadow: 0 10px 30px rgba(0, 0, 0, 0.2);
            z-index: 2000;
            transform: translateX(400px);
            transition: transform 0.4s ease;
            max-width: 300px;
        }

        .achievement-popup.show {
            transform: translateX(0);
        }

        .achievement-popup .achievement-icon {
            font-size: 2rem;
            margin-bottom: 10px;
        }

        .achievement-popup .achievement-title {
            font-weight: 700;
            margin-bottom: 5px;
        }

        .achievement-popup .achievement-desc {
            font-size: 0.9rem;
            opacity: 0.9;
        }

        .game-placeholder {
            background: var(--card-bg);
            border-radius: 20px;
            padding: 60px;
            text-align: center;
            box-shadow: var(--shadow);
            max-width: 800px;
            width: 100%;
        }

        .game-placeholder h2 {
            color: var(--primary);
            font-size: 2.5rem;
            margin-bottom: 20px;
        }

        .game-placeholder p {
            font-size: 1.2rem;
            color: #666;
            line-height: 1.6;
            margin-bottom: 30px;
        }

        .coming-soon-badge {
            display: inline-block;
            background: linear-gradient(135deg, var(--warning), var(--p2));
            color: white;
            padding: 10px 25px;
            border-radius: 25px;
            font-weight: 600;
            font-size: 1rem;
        }

        /* General Info Popup Styles */
        .info-popup {
            display: none;
            position: fixed;
            top: 0;
            left: 0;
            width: 100%;
            height: 100%;
            background: rgba(0, 0, 0, 0.6);
            z-index: 2000;
            backdrop-filter: blur(4px);
            animation: fadeIn 0.3s ease-out;
        }

        .info-popup.active {
            display: flex;
            align-items: center;
            justify-content: center;
        }

        @keyframes fadeIn {
            from {
                opacity: 0;
            }
            to {
                opacity: 1;
            }
        }

        @keyframes fadeOut {
            from { opacity: 1; }
            to { opacity: 0; }
        }
        
        @keyframes slideIn {
            from { opacity: 0; transform: translateY(-20px) scale(0.9); }
            to { opacity: 1; transform: translateY(0) scale(1); }
        }

        .popup-content {
            background: #ffffff;
            border-radius: 16px;
            max-width: 700px;
            width: 90%;
            max-height: 80vh;
            overflow-y: auto;
            box-shadow: 0 20px 40px rgba(0, 0, 0, 0.3);
            position: relative;
            animation: slideInUp 0.4s ease-out;
            border: 1px solid #e0e0e0;
        }

        @keyframes slideInUp {
            from {
                opacity: 0;
                transform: translateY(40px) scale(0.9);
            }
            to {
                opacity: 1;
                transform: translateY(0) scale(1);
            }
        }

        @keyframes pulse {
            0% { transform: scale(1); }
            50% { transform: scale(1.05); }
            100% { transform: scale(1); }
        }

        @keyframes fadeInOut {
            0% { opacity: 0; transform: translate(-50%, -50%) scale(0.8); }
            20% { opacity: 1; transform: translate(-50%, -50%) scale(1); }
            80% { opacity: 1; transform: translate(-50%, -50%) scale(1); }
            100% { opacity: 0; transform: translate(-50%, -50%) scale(0.8); }
        }

        .popup-header {
            padding: 25px 30px 20px 30px;
            text-align: center;
            background: #ffffff;
            border-radius: 16px 16px 0 0;
            position: relative;
            border-bottom: 2px solid #f5f5f5;
        }

        .popup-close {
            position: absolute;
            top: 15px;
            right: 20px;
            background: #f8f9fa;
            border: none;
            color: #666;
            width: 40px;
            height: 40px;
            border-radius: 50%;
            cursor: pointer;
            display: flex;
            align-items: center;
            justify-content: center;
            font-size: 1.4rem;
            transition: var(--transition);
            font-weight: bold;
        }

        .popup-close:hover {
            background: #e9ecef;
            color: #333;
            transform: scale(1.1);
        }

        .popup-icon {
            font-size: 3rem;
            margin-bottom: 15px;
            color: var(--primary);
        }

        .popup-title {
            font-size: 1.8rem;
            margin-bottom: 8px;
            font-weight: 700;
            color: var(--text-dark);
        }

        .popup-subtitle {
            font-size: 1rem;
            color: #666;
            margin-bottom: 0;
        }

        .popup-body {
            padding: 25px 30px 30px 30px;
            background: #ffffff;
            border-radius: 0 0 16px 16px;
        }

        .popup-description {
            font-size: 1rem;
            line-height: 1.7;
            color: var(--text-dark);
            margin-bottom: 25px;
            text-align: left;
        }

        .popup-section {
            margin-bottom: 25px;
        }

        .popup-section h4 {
            color: var(--primary);
            font-size: 1.2rem;
            margin-bottom: 15px;
            display: flex;
            align-items: center;
            gap: 10px;
            font-weight: 600;
            border-bottom: 2px solid #f0f0f0;
            padding-bottom: 8px;
        }

        .popup-list {
            list-style: none;
            padding: 0;
            margin: 0;
        }

        .popup-list li {
            padding: 8px 0;
            border-bottom: 1px solid #f0f0f0;
            display: flex;
            align-items: flex-start;
            gap: 12px;
            color: var(--text-dark);
            font-size: 0.95rem;
            line-height: 1.5;
        }

        .popup-list li:last-child {
            border-bottom: none;
        }

        .popup-list li i {
            color: var(--secondary);
            width: 16px;
            font-size: 0.9rem;
            margin-top: 2px;
            flex-shrink: 0;
        }

        .popup-highlight {
            background: rgba(26, 115, 232, 0.05);
            padding: 15px;
            border-radius: 10px;
            border-left: 4px solid var(--primary);
            margin: 15px 0;
            font-weight: 500;
        }

        .popup-warning {
            background: rgba(249, 168, 37, 0.1);
            padding: 15px;
            border-radius: 10px;
            border-left: 4px solid var(--warning);
            margin: 15px 0;
            color: #8a6914;
        }

        .popup-tip {
            background: rgba(52, 168, 83, 0.1);
            padding: 15px;
            border-radius: 10px;
            border-left: 4px solid var(--secondary);
            margin: 15px 0;
            color: #2e7d32;
        }

        .popup-grid {
            display: grid;
            grid-template-columns: repeat(auto-fit, minmax(250px, 1fr));
            gap: 20px;
            margin: 20px 0;
        }

        .popup-card {
            background: #f8f9fa;
            padding: 20px;
            border-radius: 12px;
            border: 1px solid #e9ecef;
        }

        .popup-card h5 {
            color: var(--primary);
            margin-bottom: 12px;
            font-size: 1.1rem;
            font-weight: 600;
        }

        .popup-actions {
            display: flex;
            gap: 12px;
            justify-content: center;
            margin-top: 25px;
            padding-top: 20px;
            border-top: 1px solid #e9ecef;
        }

        .btn-popup-action {
            background: var(--primary);
            color: white;
            border: none;
            padding: 12px 25px;
            border-radius: 8px;
            font-size: 1rem;
            font-weight: 600;
            cursor: pointer;
            transition: var(--transition);
            display: flex;
            align-items: center;
            gap: 8px;
        }

        .btn-popup-action:hover {
            background: var(--primary-dark);
            transform: translateY(-2px);
        }

        .btn-popup-secondary {
            background: #ffffff;
            color: #666;
            border: 2px solid #ddd;
            padding: 12px 25px;
            border-radius: 8px;
            font-size: 1rem;
            font-weight: 600;
            cursor: pointer;
            transition: var(--transition);
        }

        .btn-popup-secondary:hover {
            background: #f5f5f5;
            border-color: #bbb;
            transform: translateY(-2px);
        }

        /* Mobile responsiveness for popups */
        @media (max-width: 768px) {
            .popup-content {
                width: 95%;
                max-height: 90vh;
                margin: 10px;
            }
            
            .popup-header {
                padding: 20px 20px 15px 20px;
            }
            
            .popup-body {
                padding: 20px;
            }
            
            .popup-title {
                font-size: 1.5rem;
            }
            
            .popup-grid {
                grid-template-columns: 1fr;
                gap: 15px;
            }
            
            .popup-actions {
                flex-direction: column;
            }
        }

        .quiz-header {
            text-align: center;
            margin-bottom: 25px;
        }

        .quiz-progress {
            width: 100%;
            height: 8px;
            background: rgba(26, 115, 232, 0.1);
            border-radius: 4px;
            margin-bottom: 25px;
            overflow: hidden;
        }

        .quiz-progress-fill {
            height: 100%;
            background: linear-gradient(to right, var(--p1), var(--secondary));
            width: 0%;
            transition: width 0.3s ease;
        }

        .question-card {
            background: rgba(26, 115, 232, 0.05);
            border-radius: 12px;
            padding: 25px;
            margin-bottom: 25px;
            border: 1px solid rgba(16, 24, 32, 0.03);
        }

        .question-header {
            display: flex;
            justify-content: space-between;
            margin-bottom: 18px;
        }

        .question-number {
            background: linear-gradient(90deg, var(--primary), var(--primary-dark));
            color: white;
            padding: 6px 12px;
            border-radius: 12px;
            font-size: 0.85rem;
            font-weight: 600;
        }

        .question-points {
            background: linear-gradient(90deg, var(--secondary), var(--p2));
            color: white;
            padding: 6px 12px;
            border-radius: 12px;
            font-size: 0.85rem;
            font-weight: 600;
        }

        .question-text {
            font-size: 1.2rem;
            margin-bottom: 20px;
            color: var(--text-dark);
            line-height: 1.4;
        }

        .options-grid {
            display: grid;
            grid-template-columns: repeat(auto-fit, minmax(250px, 1fr));
            gap: 12px;
        }

        .option-button {
            padding: 12px 16px;
            border: 2px solid rgba(26, 115, 232, 0.2);
            background: var(--card-bg);
            border-radius: 10px;
            cursor: pointer;
            transition: var(--transition);
            text-align: left;
            font-size: 0.95rem;
        }

        .option-button:hover {
            border-color: var(--primary);
            background: rgba(26, 115, 232, 0.05);
            transform: translateY(-2px);
        }

        .option-button.selected {
            border-color: var(--primary);
            background: rgba(26, 115, 232, 0.1);
        }

        .option-button.correct {
            border-color: var(--secondary);
            background: rgba(52, 168, 83, 0.1);
        }

        .option-button.incorrect {
            border-color: var(--accent);
            background: rgba(242, 92, 84, 0.1);
        }

        .quiz-results {
            background: linear-gradient(90deg, var(--p1), var(--secondary));
            color: white;
            border-radius: 12px;
            padding: 25px;
            text-align: center;
            margin-top: 25px;
            box-shadow: var(--shadow);
        }

        .score-display {
            font-size: 2.5rem;
            font-weight: 700;
            margin-bottom: 12px;
        }

        .achievement-badge {
            display: inline-block;
            background: rgba(255, 255, 255, 0.2);
            padding: 8px 16px;
            border-radius: 20px;
            margin: 8px;
            font-weight: 600;
            font-size: 0.9rem;
        }

        @media (max-width: 992px) {
            .dashboard-container {
                grid-template-columns: 1fr
            }

            .sidebar {
                position: relative;
                width: 100%;
                height: auto
            }

            .main-content {
                padding: 18px
            }

            .header-section h1 {
                font-size: 2rem;
            }

            .games-grid {
                grid-template-columns: 1fr;
            }

            .game-board {
                width: 100%;
                height: auto;
                aspect-ratio: 1;
                max-width: 400px;
            }

            .board-square {
                width: 50px;
                height: 50px;
                font-size: 0.55rem;
            }

            .board-center {
                width: 180px;
                height: 180px;
            }

            .board-center h2 {
                font-size: 1.2rem;
            }
        }

        /* Game Popup Styles */
        .game-popup {
            display: none;
            position: fixed;
            z-index: 1000;
            left: 0;
            top: 0;
            width: 100%;
            height: 100%;
            background-color: rgba(0,0,0,0.7);
            backdrop-filter: blur(5px);
        }

        .popup-content {
            background-color: #fff;
            margin: 3% auto;
            padding: 0;
            border-radius: 15px;
            width: 90%;
            max-width: 800px;
            box-shadow: 0 10px 30px rgba(0,0,0,0.3);
            overflow: hidden;
            animation: popupSlideIn 0.3s ease-out;
        }

        @keyframes popupSlideIn {
            from {
                opacity: 0;
                transform: translateY(-50px) scale(0.8);
            }
            to {
                opacity: 1;
                transform: translateY(0) scale(1);
            }
        }

        .popup-header {
            background: linear-gradient(135deg, #667eea 0%, #764ba2 100%);
            color: white;
            padding: 20px 30px;
            position: relative;
        }

        .close-popup {
            color: #fff;
            float: right;
            font-size: 24px;
            font-weight: bold;
            cursor: pointer;
            transition: opacity 0.3s;
            position: absolute;
            right: 20px;
            top: 20px;
        }

        .close-popup:hover {
            opacity: 0.7;
        }

        .popup-body {
            padding: 30px;
            max-height: 70vh;
            overflow-y: auto;
        }

        .progress-overview {
            display: grid;
            grid-template-columns: repeat(auto-fit, minmax(200px, 1fr));
            gap: 20px;
            margin-bottom: 30px;
        }

        .stat-card {
            background: linear-gradient(135deg, #f6f9fc, #e9ecef);
            padding: 20px;
            border-radius: 12px;
            text-align: center;
            border: 1px solid #e0e6ed;
            transition: transform 0.2s, box-shadow 0.2s;
        }

        .stat-card:hover {
            transform: translateY(-2px);
            box-shadow: 0 4px 15px rgba(0,0,0,0.1);
        }

        .stat-number {
            font-size: 2rem;
            font-weight: bold;
            color: var(--primary);
            margin-bottom: 5px;
        }

        .stat-label {
            color: #666;
            font-size: 0.9rem;
            text-transform: uppercase;
            letter-spacing: 0.5px;
        }

        .games-progress {
            margin-top: 20px;
        }

        .game-progress-item {
            display: flex;
            align-items: center;
            justify-content: space-between;
            padding: 15px 20px;
            margin-bottom: 10px;
            background: #f8f9fa;
            border-radius: 8px;
            border-left: 4px solid var(--primary);
            transition: background-color 0.2s;
        }

        .game-progress-item:hover {
            background: #e9ecef;
        }

        .game-info h4 {
            margin: 0 0 5px 0;
            color: #333;
        }

        .game-meta {
            font-size: 0.85rem;
            color: #666;
        }

        .progress-bar {
            background: #e9ecef;
            border-radius: 10px;
            height: 8px;
            width: 120px;
            overflow: hidden;
        }

        .progress-fill {
            background: linear-gradient(90deg, var(--primary), var(--secondary));
            height: 100%;
            border-radius: 10px;
            transition: width 0.3s ease;
        }

        .play-btn {
            background: var(--primary);
            color: white;
            border: none;
            padding: 8px 16px;
            border-radius: 6px;
            cursor: pointer;
            font-size: 0.9rem;
            transition: background-color 0.2s;
        }

        .play-btn:hover {
            background: var(--primary-dark);
        }

        .completed {
            opacity: 0.7;
        }

        .completed .play-btn {
            background: #28a745;
        }

        .achievement-badge {
            display: inline-block;
            background: gold;
            color: #333;
            padding: 2px 8px;
            border-radius: 12px;
            font-size: 0.75rem;
            font-weight: bold;
            margin-left: 10px;
        }
    </style>
</head>
=======
    </style>
</head>

>>>>>>> 2722c553
<body>
    <div class="dashboard-container">
        <!-- Sidebar -->
        <aside class="sidebar">
            <div class="logo">
                <i class="fas fa-shield-alt"></i>
                <h1>ResQ</h1>
            </div>
            <div class="menu-items">
                <div class="menu-item"><i class="fas fa-home"></i><span>Dashboard</span></div>
                <div class="menu-item"><i class="fas fa-book"></i><span>Education Modules</span></div>
                <div class="menu-item"><i class="fas fa-gamepad"></i><span>Sandbox Simulator</span></div>
                <div class="menu-item"><i class="fas fa-phone-alt"></i><span>Emergency Contacts</span></div>
                <div class="menu-item"><i class="fas fa-map-marked-alt"></i><span>Disaster Map</span></div>
                <div class="menu-item"><i class="fas fa-robot"></i><span>AI Helper</span></div>
                <div class="menu-item active"><i class="fas fa-graduation-cap"></i><span>Gamified Learning</span></div>
                <div class="menu-item"><i class="fas fa-user"></i><span>Profile & Badges</span></div>
                <div class="menu-item"><i class="fas fa-cog"></i><span>Settings</span></div>
            </div>
        </aside>

        <!-- Main Content -->
        <main class="main-content">
            <div class="container">
        <div class="header-section">
            <h1>Gamified Disaster Learning</h1>
            <p>Learn disaster management through engaging games and challenges</p>
        </div>

        <!-- Game Filter Bar -->
        <div class="game-filter-bar">
            <div class="filter-option active" onclick="filterGames('all')" data-filter="all">
                <i class="fas fa-th-large"></i>
                <span>All Games</span>
            </div>
            <div class="filter-option" onclick="filterGames('multiplayer')" data-filter="multiplayer">
                <i class="fas fa-users"></i>
                <span>Multiplayer</span>
            </div>
            <div class="filter-option" onclick="filterGames('solo')" data-filter="solo">
                <i class="fas fa-user"></i>
                <span>Solo Play</span>
            </div>
            <div class="filter-option" onclick="filterGames('city-building')" data-filter="city-building">
                <i class="fas fa-city"></i>
                <span>City Building</span>
            </div>
            <div class="filter-option" onclick="filterGames('trivia')" data-filter="trivia">
                <i class="fas fa-brain"></i>
                <span>Trivia & Quiz</span>
            </div>
            <div class="filter-option" onclick="filterGames('strategy')" data-filter="strategy">
                <i class="fas fa-chess"></i>
                <span>Strategy</span>
            </div>
        </div>

        <div class="games-grid" id="gamesGrid">
            <div class="game-card" data-category="multiplayer strategy">
                <div class="game-header">
                    <div class="game-badge">Multiplayer</div>
                    <div style="text-align: center;">
                        <div class="game-icon">
                            <i class="fas fa-dice"></i>
                        </div>
                        <h3>DisasterPoly</h3>
                    </div>
                </div>
                <div class="game-content">
                    <h3>DisasterPoly Board Game</h3>
                    <p>Navigate through disaster scenarios, make strategic decisions, and learn emergency management in this exciting board game.</p>
                    
                    <div class="game-stats">
                        <div class="stat-item">
                            <div class="stat-number">2-6</div>
                            <div class="stat-label">Players</div>
                        </div>
                        <div class="stat-item">
                            <div class="stat-number">30-45</div>
                            <div class="stat-label">Minutes</div>
                        </div>
                        <div class="stat-item">
                            <div class="stat-number">★ 4.8</div>
                            <div class="stat-label">Rating</div>
                        </div>
                    </div>

                    <div class="game-features">
                        <span class="feature-tag">Strategy</span>
                        <span class="feature-tag">Multiplayer</span>
                        <span class="feature-tag">Educational</span>
                        <span class="feature-tag">Real-time</span>
                    </div>

                    <div class="game-actions">
                        <button class="btn-primary" onclick="window.open('games/disasterpoly.html', '_blank')">Play Now</button>
                        <button class="btn-secondary" onclick="viewRules()">Rules</button>
                    </div>
                </div>
            </div>

            <div class="game-card" data-category="solo trivia">
                <div class="game-header">
                    <div class="game-badge">Solo Play</div>
                    <div style="text-align: center;">
                        <div class="game-icon">
                            <i class="fas fa-brain"></i>
                        </div>
                        <h3>Knowledge Quiz</h3>
                    </div>
                </div>
                <div class="game-content">
                    <h3>Disaster Knowledge Quiz</h3>
                    <p>Test your disaster preparedness knowledge with challenging questions and earn points for correct answers.</p>
                    
                    <div class="game-stats">
                        <div class="stat-item">
                            <div class="stat-number">50</div>
                            <div class="stat-label">Questions</div>
                        </div>
                        <div class="stat-item">
                            <div class="stat-number">15</div>
                            <div class="stat-label">Minutes</div>
                        </div>
                        <div class="stat-item">
                            <div class="stat-number">500</div>
                            <div class="stat-label">Max Points</div>
                        </div>
                    </div>

                    <div class="game-features">
                        <span class="feature-tag">Quiz</span>
                        <span class="feature-tag">Timed</span>
                        <span class="feature-tag">Points</span>
                        <span class="feature-tag">Badges</span>
                    </div>

                    <div class="game-actions">
                        <button class="btn-primary" onclick="window.open('games/quiz.html', '_blank')">Start Quiz</button>
                        <button class="btn-secondary" onclick="viewQuizHistory()">History</button>
                    </div>
                </div>
            </div>

            <!-- New Game: SimCity Disaster Manager -->
            <div class="game-card" data-category="city-building solo strategy">
                <div class="game-header" style="background: linear-gradient(90deg, var(--p2), var(--warning));">
                    <div class="game-badge">City Building</div>
                    <div style="text-align: center;">
                        <div class="game-icon">
                            <i class="fas fa-city"></i>
                        </div>
                        <h3>SimCity: Disaster Manager</h3>
                    </div>
                </div>
                <div class="game-content">
                    <h3>SimCity: Disaster Manager 🏙️</h3>
                    <p>Build resilient cities that can withstand natural disasters. Plan emergency services, create evacuation routes, and manage post-disaster recovery.</p>
                    
                    <div class="game-stats">
                        <div class="stat-item">
                            <div class="stat-number">1-4</div>
                            <div class="stat-label">Players</div>
                        </div>
                        <div class="stat-item">
                            <div class="stat-number">45-90</div>
                            <div class="stat-label">Minutes</div>
                        </div>
                        <div class="stat-item">
                            <div class="stat-number">★ 4.9</div>
                            <div class="stat-label">Rating</div>
                        </div>
                    </div>

                    <div class="game-features">
                        <span class="feature-tag">City Building</span>
                        <span class="feature-tag">Strategy</span>
                        <span class="feature-tag">Disaster Prep</span>
                        <span class="feature-tag">Resource Management</span>
                    </div>

                    <div class="game-actions">
                        <button class="btn-primary" onclick="window.open('games/simCity.html', '_blank')">Build City</button>
                        <button class="btn-secondary" onclick="viewCityGuide()">Guide</button>
                    </div>
                </div>
            </div>

            <!-- New Game: Tsunami Escape -->
            <div class="game-card" data-category="solo strategy">
                <div class="game-header" style="background: linear-gradient(90deg, var(--p1), var(--primary));">
                    <div class="game-badge">Fast-Paced</div>
                    <div style="text-align: center;">
                        <div class="game-icon">
                            <i class="fas fa-water"></i>
                        </div>
                        <h3>Tsunami Escape</h3>
                    </div>
                </div>
                <div class="game-content">
                    <h3>Tsunami Escape 🌊</h3>
                    <p>Race against time to reach high ground before a tsunami hits. Solve puzzles, clear paths, and learn critical warning signs.</p>
                    
                    <div class="game-stats">
                        <div class="stat-item">
                            <div class="stat-number">1</div>
                            <div class="stat-label">Player</div>
                        </div>
                        <div class="stat-item">
                            <div class="stat-number">10-20</div>
                            <div class="stat-label">Minutes</div>
                        </div>
                        <div class="stat-item">
                            <div class="stat-number">★ 4.7</div>
                            <div class="stat-label">Rating</div>
                        </div>
                    </div>

                    <div class="game-features">
                        <span class="feature-tag">Puzzle</span>
                        <span class="feature-tag">Time Pressure</span>
                        <span class="feature-tag">Survival</span>
                        <span class="feature-tag">Educational</span>
                    </div>

                    <div class="game-actions">
                        <button class="btn-primary" onclick="window.open('games/tsunamiEscape.html', '_blank')">Start Escape</button>
                        <button class="btn-secondary" onclick="viewTsunamiTips()">Safety Tips</button>
                    </div>
                </div>
            </div>

            <!-- New Game: Hurricane Hero -->
            <div class="game-card" data-category="solo strategy">
                <div class="game-header" style="background: linear-gradient(90deg, var(--p3), var(--accent));">
                    <div class="game-badge">Strategy</div>
                    <div style="text-align: center;">
                        <div class="game-icon">
                            <i class="fas fa-wind"></i>
                        </div>
                        <h3>Hurricane Hero</h3>
                    </div>
                </div>
                <div class="game-content">
                    <h3>Hurricane Hero: Resource Dash 🌀</h3>
                    <p>Prepare your home and community for an approaching hurricane. Make critical decisions about resource allocation and community support.</p>
                    
                    <div class="game-stats">
                        <div class="stat-item">
                            <div class="stat-number">1-3</div>
                            <div class="stat-label">Players</div>
                        </div>
                        <div class="stat-item">
                            <div class="stat-number">25-40</div>
                            <div class="stat-label">Minutes</div>
                        </div>
                        <div class="stat-item">
                            <div class="stat-number">★ 4.6</div>
                            <div class="stat-label">Rating</div>
                        </div>
                    </div>

                    <div class="game-features">
                        <span class="feature-tag">Preparation</span>
                        <span class="feature-tag">Decision Making</span>
                        <span class="feature-tag">Community</span>
                        <span class="feature-tag">Time Management</span>
                    </div>

                    <div class="game-actions">
                        <button class="btn-primary" onclick="window.open('games/hurricaneHero.html', '_blank')">Prepare Now</button>
                        <button class="btn-secondary" onclick="viewHurricaneGuide()">Prep Guide</button>
                    </div>
                </div>
            </div>

            <!-- New Game: Wildfire Watch -->
            <div class="game-card" data-category="solo strategy">
                <div class="game-header" style="background: linear-gradient(90deg, var(--warning), var(--accent));">
                    <div class="game-badge">RTS</div>
                    <div style="text-align: center;">
                        <div class="game-icon">
                            <i class="fas fa-fire"></i>
                        </div>
                        <h3>Wildfire Watch</h3>
                    </div>
                </div>
                <div class="game-content">
                    <h3>Wildfire Watch 🔥</h3>
                    <p>Command firefighting teams to contain growing wildfires. Manage resources, assess terrain, and adapt to changing conditions.</p>
                    
                    <div class="game-stats">
                        <div class="stat-item">
                            <div class="stat-number">1</div>
                            <div class="stat-label">Player</div>
                        </div>
                        <div class="stat-item">
                            <div class="stat-number">30-60</div>
                            <div class="stat-label">Minutes</div>
                        </div>
                        <div class="stat-item">
                            <div class="stat-number">★ 4.8</div>
                            <div class="stat-label">Rating</div>
                        </div>
                    </div>

                    <div class="game-features">
                        <span class="feature-tag">Real-time Strategy</span>
                        <span class="feature-tag">Resource Management</span>
                        <span class="feature-tag">Dynamic Events</span>
                        <span class="feature-tag">Quick Decisions</span>
                    </div>

                    <div class="game-actions">
                        <button class="btn-primary" onclick="window.open('games/WildfireWatch.html', '_blank')">Command Team</button>
                        <button class="btn-secondary" onclick="viewFireStrategy()">Strategy Guide</button>
                    </div>
                </div>
            </div>

            <!-- New Game: Quake Response -->
            <div class="game-card">
                <div class="game-header" style="background: linear-gradient(90deg, var(--p4), var(--p5));">
                    <div class="game-badge">Simulation</div>
                    <div style="text-align: center;">
                        <div class="game-icon">
                            <i class="fas fa-house-damage"></i>
                        </div>
                        <h3>Quake Response</h3>
                    </div>
                </div>
                <div class="game-content">
                    <h3>Quake Response 🏗️</h3>
                    <p>Search and rescue survivors after a major earthquake. Make critical decisions about structural safety and provide first aid.</p>
                    
                    <div class="game-stats">
                        <div class="stat-item">
                            <div class="stat-number">1-2</div>
                            <div class="stat-label">Players</div>
                        </div>
                        <div class="stat-item">
                            <div class="stat-number">20-35</div>
                            <div class="stat-label">Minutes</div>
                        </div>
                        <div class="stat-item">
                            <div class="stat-number">★ 4.7</div>
                            <div class="stat-label">Rating</div>
                        </div>
                    </div>

                    <div class="game-features">
                        <span class="feature-tag">Search & Rescue</span>
                        <span class="feature-tag">Risk Assessment</span>
                        <span class="feature-tag">First Aid</span>
                        <span class="feature-tag">Critical Thinking</span>
                    </div>

                    <div class="game-actions">
                        <button class="btn-primary" onclick="window.open('games/quackResponse.html', '_blank')">Start Rescue</button>
                        <button class="btn-secondary" onclick="viewRescueGuide()">Rescue Guide</button>
                    </div>
                </div>
            </div>

            <!-- New Game: The Floodplain Project -->
            <div class="game-card">
                <div class="game-header" style="background: linear-gradient(90deg, var(--p6), var(--secondary));">
                    <div class="game-badge">Collaborative</div>
                    <div style="text-align: center;">
                        <div class="game-icon">
                            <i class="fas fa-water"></i>
                        </div>
                        <h3>Floodplain Project</h3>
                    </div>
                </div>
                <div class="game-content">
                    <h3>The Floodplain Project 💧</h3>
                    <p>Work together as a community to mitigate flood risks. Design defenses, organize drills, and build long-term resilience.</p>
                    
                    <div class="game-stats">
                        <div class="stat-item">
                            <div class="stat-number">3-6</div>
                            <div class="stat-label">Players</div>
                        </div>
                        <div class="stat-item">
                            <div class="stat-number">60-90</div>
                            <div class="stat-label">Minutes</div>
                        </div>
                        <div class="stat-item">
                            <div class="stat-number">★ 4.9</div>
                            <div class="stat-label">Rating</div>
                        </div>
                    </div>

                    <div class="game-features">
                        <span class="feature-tag">Collaboration</span>
                        <span class="feature-tag">Long-term Planning</span>
                        <span class="feature-tag">Community Building</span>
                        <span class="feature-tag">Sustainable Management</span>
                    </div>

                    <div class="game-actions">
                        <button class="btn-primary" onclick="window.open('games/floodPain.html', '_blank')">Join Community</button>
                        <button class="btn-secondary" onclick="viewFloodGuide()">Flood Prevention</button>
                    </div>
                </div>
            </div>

            <!-- Stop Disasters! (UNDRR) -->
            <div class="game-card">
                <div class="game-header" style="background: linear-gradient(90deg, var(--primary), var(--primary-dark));">
                    <div class="game-badge">UNDRR Official</div>
                    <div style="text-align: center;">
                        <div class="game-icon">
                            <i class="fas fa-globe-americas"></i>
                        </div>
                        <h3>Stop Disasters!</h3>
                    </div>
                </div>
                <div class="game-content">
                    <h3>Stop Disasters! (UNDRR) 🌍</h3>
                    <p>Act as a disaster risk manager building safer communities. Handle tsunamis, wildfires, hurricanes, earthquakes, and floods under time and resource constraints.</p>
                    
                    <div class="game-stats">
                        <div class="stat-item">
                            <div class="stat-number">1</div>
                            <div class="stat-label">Player</div>
                        </div>
                        <div class="stat-item">
                            <div class="stat-number">30-45</div>
                            <div class="stat-label">Minutes</div>
                        </div>
                        <div class="stat-item">
                            <div class="stat-number">★ 4.9</div>
                            <div class="stat-label">Rating</div>
                        </div>
                    </div>

                    <div class="game-features">
                        <span class="feature-tag">UN Official</span>
                        <span class="feature-tag">Risk Management</span>
                        <span class="feature-tag">Global Disasters</span>
                        <span class="feature-tag">Community Building</span>
                    </div>

                    <div class="game-actions">
                        <button class="btn-primary" onclick="window.open('games/StopDisasters.html', '_blank')">Manage Risks</button>
                        <button class="btn-secondary" onclick="viewUNDRRGuide()">UNDRR Guide</button>
                    </div>
                </div>
            </div>

            <!-- Disaster Response Game -->
            <div class="game-card">
                <div class="game-header" style="background: linear-gradient(90deg, var(--accent), var(--warning));">
                    <div class="game-badge">Quick Response</div>
                    <div style="text-align: center;">
                        <div class="game-icon">
                            <i class="fas fa-stopwatch"></i>
                        </div>
                        <h3>Disaster Response</h3>
                    </div>
                </div>
                <div class="game-content">
                    <h3>Disaster Response Game 🚨</h3>
                    <p>Respond quickly to emerging crises like wildfires, hurricanes, and pandemics. Make rapid decisions with limited information in real-world scenarios.</p>
                    
                    <div class="game-stats">
                        <div class="stat-item">
                            <div class="stat-number">1-4</div>
                            <div class="stat-label">Players</div>
                        </div>
                        <div class="stat-item">
                            <div class="stat-number">15-30</div>
                            <div class="stat-label">Minutes</div>
                        </div>
                        <div class="stat-item">
                            <div class="stat-number">★ 4.7</div>
                            <div class="stat-label">Rating</div>
                        </div>
                    </div>

                    <div class="game-features">
                        <span class="feature-tag">Rapid Response</span>
                        <span class="feature-tag">Limited Info</span>
                        <span class="feature-tag">Crisis Management</span>
                        <span class="feature-tag">Time Pressure</span>
                    </div>

                    <div class="game-actions">
                        <button class="btn-primary" onclick="window.open('games/disasterResponseGame.html', '_blank')">Respond Now</button>
                        <button class="btn-secondary" onclick="viewResponseGuide()">Response Guide</button>
                    </div>
                </div>
            </div>

            <!-- Road to Safety -->
            <div class="game-card">
                <div class="game-header" style="background: linear-gradient(90deg, var(--p5), var(--p3));">
                    <div class="game-badge">Tabletop</div>
                    <div style="text-align: center;">
                        <div class="game-icon">
                            <i class="fas fa-road"></i>
                        </div>
                        <h3>Road to Safety</h3>
                    </div>
                </div>
                <div class="game-content">
                    <h3>Road to Safety (Listos California) 🛣️</h3>
                    <p>Navigate disaster scenarios with diverse avatars, experiencing real-life obstacles. Promotes empathy and awareness of how circumstances affect preparedness.</p>
                    
                    <div class="game-stats">
                        <div class="stat-item">
                            <div class="stat-number">2-8</div>
                            <div class="stat-label">Players</div>
                        </div>
                        <div class="stat-item">
                            <div class="stat-number">45-60</div>
                            <div class="stat-label">Minutes</div>
                        </div>
                        <div class="stat-item">
                            <div class="stat-number">★ 4.8</div>
                            <div class="stat-label">Rating</div>
                        </div>
                    </div>

                    <div class="game-features">
                        <span class="feature-tag">Empathy Building</span>
                        <span class="feature-tag">Avatar-Based</span>
                        <span class="feature-tag">Real Obstacles</span>
                        <span class="feature-tag">Problem Solving</span>
                    </div>

                    <div class="game-actions">
                        <button class="btn-primary" onclick="window.open('games/roadtosafety.html', '_blank')">Choose Avatar</button>
                        <button class="btn-secondary" onclick="viewSafetyGuide()">Safety Guide</button>
                    </div>
                </div>
            </div>

            <!-- Disaster Mind -->
            <div class="game-card" data-category="solo strategy">
                <div class="game-header" style="background: linear-gradient(90deg, var(--p2), var(--p4));">
                    <div class="game-badge">FEMA Simulation</div>
                    <div style="text-align: center;">
                        <div class="game-icon">
                            <i class="fas fa-brain"></i>
                        </div>
                        <h3>Disaster Mind</h3>
                    </div>
                </div>
                <div class="game-content">
                    <h3>Disaster Mind (iThrive Sim) 🧠</h3>
                    <p>FEMA-supported simulation promoting preparedness and critical thinking through immersive disaster management scenarios that mirror actual crises.</p>
                    
                    <div class="game-stats">
                        <div class="stat-item">
                            <div class="stat-number">1-3</div>
                            <div class="stat-label">Players</div>
                        </div>
                        <div class="stat-item">
                            <div class="stat-number">40-60</div>
                            <div class="stat-label">Minutes</div>
                        </div>
                        <div class="stat-item">
                            <div class="stat-number">★ 4.8</div>
                            <div class="stat-label">Rating</div>
                        </div>
                    </div>

                    <div class="game-features">
                        <span class="feature-tag">FEMA Official</span>
                        <span class="feature-tag">Critical Thinking</span>
                        <span class="feature-tag">Realistic Scenarios</span>
                        <span class="feature-tag">Preparedness Focus</span>
                    </div>

                    <div class="game-actions">
                        <button class="btn-primary" onclick="window.open('games/disasterMind.html', '_blank')">Enter Simulation</button>
                        <button class="btn-secondary" onclick="viewFEMAGuide()">FEMA Guide</button>
                    </div>
                </div>
            </div>

            <!-- FloodQuest -->
            <div class="game-card" data-category="solo city-building strategy">
                <div class="game-header" style="background: linear-gradient(90deg, var(--p1), var(--p6));">
                    <div class="game-badge">Flood Specialist</div>
                    <div style="text-align: center;">
                        <div class="game-icon">
                            <i class="fas fa-tint"></i>
                        </div>
                        <h3>FloodQuest</h3>
                    </div>
                </div>
                <div class="game-content">
                    <h3>FloodQuest 🌊</h3>
                    <p>Specialized flood preparedness education game. Anticipate, simulate, and respond to urban flooding scenarios while learning planning and emergency responses.</p>
                    
                    <div class="game-stats">
                        <div class="stat-item">
                            <div class="stat-number">1-4</div>
                            <div class="stat-label">Players</div>
                        </div>
                        <div class="stat-item">
                            <div class="stat-number">25-40</div>
                            <div class="stat-label">Minutes</div>
                        </div>
                        <div class="stat-item">
                            <div class="stat-number">★ 4.6</div>
                            <div class="stat-label">Rating</div>
                        </div>
                    </div>

                    <div class="game-features">
                        <span class="feature-tag">Flood Focus</span>
                        <span class="feature-tag">Urban Planning</span>
                        <span class="feature-tag">Simulation</span>
                        <span class="feature-tag">Emergency Response</span>
                    </div>

                    <div class="game-actions">
                        <button class="btn-primary" onclick="window.open('games/floodQuest.html', '_blank')">Start Quest</button>
                        <button class="btn-secondary" onclick="viewFloodQuestGuide()">Flood Prep</button>
                    </div>
                </div>
            </div>

            <!-- Disaster Quest Escape Room -->
            <div class="game-card">
                <div class="game-header" style="background: linear-gradient(90deg, var(--accent), var(--p3));">
                    <div class="game-badge">Escape Room</div>
                    <div style="text-align: center;">
                        <div class="game-icon">
                            <i class="fas fa-door-open"></i>
                        </div>
                        <h3>Disaster Quest</h3>
                    </div>
                </div>
                <div class="game-content">
                    <h3>Disaster Quest (Escape Challenge) 🚪</h3>
                    <p>Timed escape-room experience with simulated disasters. Solve puzzles to evacuate safely by choosing right emergency kit items and finding safe exit routes.</p>
                    
                    <div class="game-stats">
                        <div class="stat-item">
                            <div class="stat-number">2-6</div>
                            <div class="stat-label">Players</div>
                        </div>
                        <div class="stat-item">
                            <div class="stat-number">20-35</div>
                            <div class="stat-label">Minutes</div>
                        </div>
                        <div class="stat-item">
                            <div class="stat-number">★ 4.7</div>
                            <div class="stat-label">Rating</div>
                        </div>
                    </div>

                    <div class="game-features">
                        <span class="feature-tag">Escape Room</span>
                        <span class="feature-tag">Puzzle Solving</span>
                        <span class="feature-tag">Team Coordination</span>
                        <span class="feature-tag">Time Pressure</span>
                    </div>

                    <div class="game-actions">
                        <button class="btn-primary" onclick="window.open('games/disasterQuest.html', '_blank')">Enter Room</button>
                        <button class="btn-secondary" onclick="viewEscapeGuide()">Escape Tips</button>
                    </div>
                </div>
            </div>

            <!-- Survival Kit Builder -->
            <div class="game-card">
                <div class="game-header" style="background: linear-gradient(90deg, var(--secondary), var(--p2));">
                    <div class="game-badge">Resource Management</div>
                    <div style="text-align: center;">
                        <div class="game-icon">
                            <i class="fas fa-toolbox"></i>
                        </div>
                        <h3>Survival Kit Builder</h3>
                    </div>
                </div>
                <div class="game-content">
                    <h3>Survival Kit Builder 🎒</h3>
                    <p>Build emergency survival kits with limited budget. Choose correct essentials while avoiding wrong items. Different disasters require different kits!</p>
                    
                    <div class="game-stats">
                        <div class="stat-item">
                            <div class="stat-number">1-4</div>
                            <div class="stat-label">Players</div>
                        </div>
                        <div class="stat-item">
                            <div class="stat-number">15-25</div>
                            <div class="stat-label">Minutes</div>
                        </div>
                        <div class="stat-item">
                            <div class="stat-number">★ 4.5</div>
                            <div class="stat-label">Rating</div>
                        </div>
                    </div>

                    <div class="game-features">
                        <span class="feature-tag">Budget Management</span>
                        <span class="feature-tag">Kit Building</span>
                        <span class="feature-tag">Disaster-Specific</span>
                        <span class="feature-tag">Educational</span>
                    </div>

                    <div class="game-actions">
                        <button class="btn-primary" onclick="window.open('games/survivalKit.html', '_blank')">Build Kit</button>
                        <button class="btn-secondary" onclick="viewKitGuide()">Kit Essentials</button>
                    </div>
                </div>
            </div>

            <!-- Rescue Mission Simulator -->
            <div class="game-card">
                <div class="game-header" style="background: linear-gradient(90deg, var(--warning), var(--accent));">
                    <div class="game-badge">Role-Play</div>
                    <div style="text-align: center;">
                        <div class="game-icon">
                            <i class="fas fa-ambulance"></i>
                        </div>
                        <h3>Rescue Mission</h3>
                    </div>
                </div>
                <div class="game-content">
                    <h3>Rescue Mission Simulator 🚑</h3>
                    <p>Role-play as first responders (firefighter, paramedic, volunteer). Prioritize rescue tasks under pressure - help injured, clear paths, call backup.</p>
                    
                    <div class="game-stats">
                        <div class="stat-item">
                            <div class="stat-number">1-3</div>
                            <div class="stat-label">Players</div>
                        </div>
                        <div class="stat-item">
                            <div class="stat-number">20-30</div>
                            <div class="stat-label">Minutes</div>
                        </div>
                        <div class="stat-item">
                            <div class="stat-number">★ 4.8</div>
                            <div class="stat-label">Rating</div>
                        </div>
                    </div>

                    <div class="game-features">
                        <span class="feature-tag">First Responder</span>
                        <span class="feature-tag">Priority Tasks</span>
                        <span class="feature-tag">Role-Playing</span>
                        <span class="feature-tag">Decision Speed</span>
                    </div>

                    <div class="game-actions">
                        <button class="btn-primary" onclick="window.open('games/rescueMission.html', '_blank')">Respond Now</button>
                        <button class="btn-secondary" onclick="viewRescueProtocol()">Response Protocol</button>
                    </div>
                </div>
            </div>

            <!-- Disaster Trivia Battle -->
            <div class="game-card" data-category="multiplayer trivia">
                <div class="game-header" style="background: linear-gradient(90deg, var(--p3), var(--p5));">
                    <div class="game-badge">Multiplayer Quiz</div>
                    <div style="text-align: center;">
                        <div class="game-icon">
                            <i class="fas fa-trophy"></i>
                        </div>
                        <h3>Trivia Battle</h3>
                    </div>
                </div>
                <div class="game-content">
                    <h3>Disaster Trivia Battle 🏆</h3>
                    <p>Multiplayer quiz with rapid-fire questions on disaster do's and don'ts. Power-ups and lifelines keep it competitive!</p>
                    
                    <div class="game-stats">
                        <div class="stat-item">
                            <div class="stat-number">2-8</div>
                            <div class="stat-label">Players</div>
                        </div>
                        <div class="stat-item">
                            <div class="stat-number">10-20</div>
                            <div class="stat-label">Minutes</div>
                        </div>
                        <div class="stat-item">
                            <div class="stat-number">★ 4.6</div>
                            <div class="stat-label">Rating</div>
                        </div>
                    </div>

                    <div class="game-features">
                        <span class="feature-tag">Rapid-Fire</span>
                        <span class="feature-tag">Power-Ups</span>
                        <span class="feature-tag">Competitive</span>
                        <span class="feature-tag">Multiplayer</span>
                    </div>

                    <div class="game-actions">
                        <button class="btn-primary" onclick="window.open('games/disasterTrivia.html', '_blank')">Join Battle</button>
                        <button class="btn-secondary" onclick="viewTriviaGuide()">Game Rules</button>
                    </div>
                </div>
            </div>

            <!-- Virtual Drill Race -->
            <div class="game-card">
                <div class="game-header" style="background: linear-gradient(90deg, var(--p4), var(--primary));">
                    <div class="game-badge">Evacuation Drill</div>
                    <div style="text-align: center;">
                        <div class="game-icon">
                            <i class="fas fa-running"></i>
                        </div>
                        <h3>Virtual Drill Race</h3>
                    </div>
                </div>
                <div class="game-content">
                    <h3>Virtual Drill Race 🏃‍♂️</h3>
                    <p>Conduct virtual evacuation drills for schools/communities. Guide groups to safety while handling blocked exits and panic situations.</p>
                    
                    <div class="game-stats">
                        <div class="stat-item">
                            <div class="stat-number">1-2</div>
                            <div class="stat-label">Players</div>
                        </div>
                        <div class="stat-item">
                            <div class="stat-number">15-25</div>
                            <div class="stat-label">Minutes</div>
                        </div>
                        <div class="stat-item">
                            <div class="stat-number">★ 4.7</div>
                            <div class="stat-label">Rating</div>
                        </div>
                    </div>

                    <div class="game-features">
                        <span class="feature-tag">Evacuation</span>
                        <span class="feature-tag">Performance Metrics</span>
                        <span class="feature-tag">Stress Management</span>
                        <span class="feature-tag">Group Leadership</span>
                    </div>

                    <div class="game-actions">
                        <button class="btn-primary" onclick="window.open('games/virtualDrill.html', '_blank')">Start Drill</button>
                        <button class="btn-secondary" onclick="viewDrillGuide()">Drill Protocol</button>
                    </div>
                </div>
            </div>

            <!-- Disaster Detective -->
            <div class="game-card">
                <div class="game-header" style="background: linear-gradient(90deg, var(--p6), var(--p1));">
                    <div class="game-badge">Myth Busting</div>
                    <div style="text-align: center;">
                        <div class="game-icon">
                            <i class="fas fa-search"></i>
                        </div>
                        <h3>Disaster Detective</h3>
                    </div>
                </div>
                <div class="game-content">
                    <h3>Disaster Detective (Myth vs Fact) 🔍</h3>
                    <p>Mystery-style game investigating disaster rumors and misinformation. Separate myths from facts to solve cases and unlock clues!</p>
                    
                    <div class="game-stats">
                        <div class="stat-item">
                            <div class="stat-number">1-4</div>
                            <div class="stat-label">Players</div>
                        </div>
                        <div class="stat-item">
                            <div class="stat-number">20-35</div>
                            <div class="stat-label">Minutes</div>
                        </div>
                        <div class="stat-item">
                            <div class="stat-number">★ 4.8</div>
                            <div class="stat-label">Rating</div>
                        </div>
                    </div>

                    <div class="game-features">
                        <span class="feature-tag">Myth Busting</span>
                        <span class="feature-tag">Investigation</span>
                        <span class="feature-tag">Fact Checking</span>
                        <span class="feature-tag">Mystery Solving</span>
                    </div>

                    <div class="game-actions">
                        <button class="btn-primary" onclick="window.open('games/factVsMyth.html', '_blank')">Start Investigation</button>
                        <button class="btn-secondary" onclick="viewFactGuide()">Fact vs Myth</button>
                    </div>
                </div>
            </div>
        </div>

        <!-- DisasterPoly Game Section -->
        <div class="disasterpoly-section" id="disasterPolyGame" style="display: none;">
            <h2 style="text-align: center; margin-bottom: 30px; color: var(--primary);">DisasterPoly Game Board</h2>
            
            <div class="game-board" id="gameBoard">
                <div class="board-center">
                    <h2>DisasterPoly</h2>
                    <p>Emergency Management Board Game</p>
                </div>
                <!-- Board squares will be generated by JavaScript -->
            </div>

            <div class="game-controls">
                <button class="btn-primary" onclick="rollDice()">Roll Dice</button>
                <div class="dice" id="diceDisplay">?</div>
                <button class="btn-secondary" onclick="endTurn()">End Turn</button>
            </div>

            <div class="player-info" id="playerInfo">
                <div class="player-card">
                    <h4>Player 1</h4>
                    <div class="player-stats">
                        <span>Position: <strong id="p1Position">0</strong></span>
                        <span>Score: <strong id="p1Score">0</strong></span>
                        <span>Lives: <strong id="p1Lives">3</strong></span>
                    </div>
                </div>
                <div class="player-card">
                    <h4>Player 2</h4>
                    <div class="player-stats">
                        <span>Position: <strong id="p2Position">0</strong></span>
                        <span>Score: <strong id="p2Score">0</strong></span>
                        <span>Lives: <strong id="p2Lives">3</strong></span>
                    </div>
                </div>
            </div>
        </div>

        <!-- Quiz Section -->
        <div class="quiz-section" id="quizGame" style="display: none;">
            <div class="quiz-header">
                <h2 style="color: var(--primary);">Disaster Knowledge Quiz</h2>
                <div class="quiz-progress">
                    <div class="quiz-progress-fill" id="quizProgress"></div>
                </div>
                <p>Question <span id="currentQuestion">1</span> of <span id="totalQuestions">10</span></p>
            </div>

            <div class="question-card" id="questionCard">
                <div class="question-header">
                    <span class="question-number">Question <span id="questionNumber">1</span></span>
                    <span class="question-points" id="questionPoints">+10 points</span>
                </div>
                <div class="question-text" id="questionText">
                    What is the most important thing to do during an earthquake?
                </div>
                <div class="options-grid" id="optionsGrid">
                    <button class="option-button" onclick="selectAnswer(0)">Run outside immediately</button>
                    <button class="option-button" onclick="selectAnswer(1)">Drop, cover, and hold on</button>
                    <button class="option-button" onclick="selectAnswer(2)">Stand in a doorway</button>
                    <button class="option-button" onclick="selectAnswer(3)">Look for the nearest exit</button>
                </div>
            </div>

            <div style="text-align: center; margin-top: 30px;">
                <button class="btn-primary" id="nextButton" onclick="nextQuestion()" disabled>Next Question</button>
                <button class="btn-secondary" onclick="exitQuiz()">Exit Quiz</button>
            </div>

            <div class="quiz-results" id="quizResults" style="display: none;">
                <div class="score-display" id="finalScore">0</div>
                <h3>Quiz Completed!</h3>
                <p>You answered <span id="correctAnswers">0</span> out of <span id="totalAnswered">0</span> questions correctly.</p>
                <div id="badgesEarned"></div>
                <button class="btn-primary" onclick="restartQuiz()" style="margin-top: 20px;">Play Again</button>
            </div>
            </div>
        </div>
        </main>
    </div>

    <!-- Game Information Modal -->
    <div class="game-modal" id="gameModal">
        <div class="modal-content">
            <div class="modal-header">
                <button class="modal-close" onclick="closeGameModal()">&times;</button>
                <div class="modal-game-icon" id="modalGameIcon">
                    <i class="fas fa-gamepad"></i>
                </div>
                <h2 class="modal-title" id="modalGameTitle">Game Title</h2>
                <p class="modal-subtitle" id="modalGameSubtitle">Game Subtitle</p>
            </div>
            <div class="modal-body">
                <div class="game-description" id="modalGameDescription">
                    Game description goes here...
                </div>
                
                <div class="game-stats-modal" id="modalGameStats">
                    <div class="stat-item-modal">
                        <div class="stat-number-modal" id="modalPlayers">1-4</div>
                        <div class="stat-label-modal">Players</div>
                    </div>
                    <div class="stat-item-modal">
                        <div class="stat-number-modal" id="modalDuration">30-45</div>
                        <div class="stat-label-modal">Minutes</div>
                    </div>
                    <div class="stat-item-modal">
                        <div class="stat-number-modal" id="modalRating">★ 4.8</div>
                        <div class="stat-label-modal">Rating</div>
                    </div>
                </div>

                <div class="game-details-grid">
                    <div class="detail-section">
                        <h4><i class="fas fa-target"></i> Objectives</h4>
                        <ul id="modalObjectives">
                            <li><i class="fas fa-check"></i> Sample objective 1</li>
                            <li><i class="fas fa-check"></i> Sample objective 2</li>
                        </ul>
                    </div>
                    
                    <div class="detail-section">
                        <h4><i class="fas fa-lightbulb"></i> Key Features</h4>
                        <ul id="modalFeatures">
                            <li><i class="fas fa-star"></i> Feature 1</li>
                            <li><i class="fas fa-star"></i> Feature 2</li>
                        </ul>
                    </div>
                    
                    <div class="detail-section">
                        <h4><i class="fas fa-graduation-cap"></i> Learning Outcomes</h4>
                        <ul id="modalLearning">
                            <li><i class="fas fa-brain"></i> Learning outcome 1</li>
                            <li><i class="fas fa-brain"></i> Learning outcome 2</li>
                        </ul>
                    </div>
                    
                    <div class="detail-section">
                        <h4><i class="fas fa-exclamation-triangle"></i> Important Notes</h4>
                        <ul id="modalNotes">
                            <li><i class="fas fa-info-circle"></i> Important note 1</li>
                            <li><i class="fas fa-info-circle"></i> Important note 2</li>
                        </ul>
                    </div>
                </div>

                <div class="modal-actions">
                    <button class="btn-start-game" onclick="startActualGame()">
                        <i class="fas fa-play"></i> Start Game
                    </button>
                    <button class="btn-cancel" onclick="closeGameModal()">
                        Cancel
                    </button>
                </div>
            </div>
        </div>
    </div>

    <!-- Full Game Interface -->
    <div class="game-interface" id="gameInterface">
        <div class="game-header-interface">
            <div class="game-title-interface">
                <i class="fas fa-gamepad"></i>
                <span id="interfaceGameTitle">Game Title</span>
            </div>
            <div class="game-controls-interface">
                <button class="btn-minimize" onclick="minimizeGame()" title="Minimize">
                    <i class="fas fa-window-minimize"></i>
                </button>
                <button class="btn-exit-game" onclick="exitGame()">
                    <i class="fas fa-times"></i> Exit Game
                </button>
            </div>
        </div>
        <div class="game-content-interface">
            <!-- Player Stats Display -->
            <div class="game-stats-display" id="gameStatsDisplay">
                <div class="stat-display">
                    <div class="stat-value" id="gamesPlayedCount">0</div>
                    <div class="stat-label">Games Played</div>
                </div>
                <div class="stat-display">
                    <div class="stat-value" id="lastGamePoints">0</div>
                    <div class="stat-label">Last Game Points</div>
                </div>
                <div class="stat-display">
                    <div class="stat-value" id="maxPointsEver">0</div>
                    <div class="stat-label">Max Points</div>
                </div>
                <div class="stat-display">
                    <div class="stat-value" id="currentGamePoints">0</div>
                    <div class="stat-label">Current Game</div>
                </div>
            </div>

            <!-- Game Instructions -->
            <div class="game-instructions" id="gameInstructions">
                <div class="instructions-header">
                    <div class="instructions-icon" id="instructionsIcon">
                        <i class="fas fa-gamepad"></i>
                    </div>
                    <div>
                        <div class="instructions-title" id="instructionsTitle">Game Instructions</div>
                        <div style="font-size: 0.9rem; color: #666;" id="instructionsSubtitle">Learn how to play</div>
                    </div>
                </div>
                
                <div class="instructions-grid" id="instructionsGrid">
                    <!-- Instructions will be populated by JavaScript -->
                </div>
                
                <div style="text-align: center; margin-top: 20px;">
                    <button class="start-playing-btn" id="startPlayingBtn" onclick="startActualGameplay()">
                        <i class="fas fa-play"></i>
                        Start Playing
                    </button>
                </div>
            </div>

            <!-- Game Area -->
            <div class="game-area" id="gameArea">
                <div class="game-loading" id="gameLoading">
                    <div class="loading-spinner"></div>
                    <h3>Preparing Game...</h3>
                    <p>Setting up your disaster management challenge</p>
                </div>
                
                <div class="game-ready" id="gameReady" style="display: none;">
                    <h3>Game Ready!</h3>
                    <p>Your disaster preparedness challenge is loaded and ready to play.</p>
                    <button class="start-playing-btn" onclick="startActualGameplay()">
                        <i class="fas fa-play"></i>
                        Begin Challenge
                    </button>
                </div>
                
                <!-- Actual game content will be loaded here -->
                <div id="actualGameContent" style="display: none;">
                    <!-- Game-specific content will be injected here -->
                </div>
            </div>
        </div>
    </div>

    <!-- Game Rules Modal -->
    <div class="game-modal" id="rulesModal">
        <div class="modal-content">
            <div class="modal-header">
                <button class="modal-close" onclick="closeRulesModal()">&times;</button>
                <div class="modal-game-icon">
                    <i class="fas fa-book-open"></i>
                </div>
                <h2 class="modal-title" id="rulesModalTitle">Game Rules</h2>
                <p class="modal-subtitle" id="rulesModalSubtitle">How to Play</p>
            </div>
            <div class="modal-body">
                <div class="game-description" id="rulesModalDescription">
                    Game rules and instructions will appear here...
                </div>
                
                <div class="game-details-grid">
                    <div class="detail-section">
                        <h4><i class="fas fa-play"></i> Getting Started</h4>
                        <ul id="rulesGettingStarted">
                            <li><i class="fas fa-check"></i> Setup instructions</li>
                        </ul>
                    </div>
                    
                    <div class="detail-section">
                        <h4><i class="fas fa-gamepad"></i> Gameplay</h4>
                        <ul id="rulesGameplay">
                            <li><i class="fas fa-star"></i> Basic gameplay rules</li>
                        </ul>
                    </div>
                    
                    <div class="detail-section">
                        <h4><i class="fas fa-trophy"></i> Winning</h4>
                        <ul id="rulesWinning">
                            <li><i class="fas fa-crown"></i> Victory conditions</li>
                        </ul>
                    </div>
                    
                    <div class="detail-section">
                        <h4><i class="fas fa-exclamation-triangle"></i> Important Rules</h4>
                        <ul id="rulesImportant">
                            <li><i class="fas fa-info-circle"></i> Key rules to remember</li>
                        </ul>
                    </div>
                </div>

                <div class="modal-actions">
                    <button class="btn-start-game" onclick="closeRulesModal(); openGameModal(currentRulesGame);">
                        <i class="fas fa-play"></i> Start Game
                    </button>
                    <button class="btn-cancel" onclick="closeRulesModal()">
                        <i class="fas fa-times"></i> Close Rules
                    </button>
                </div>
            </div>
        </div>
    </div>

    <!-- General Info Popup Modal -->
    <div class="info-popup" id="infoPopup">
        <div class="popup-content">
            <div class="popup-header">
                <button class="popup-close" onclick="closeInfoPopup()">&times;</button>
                <div class="popup-icon" id="popupIcon">
                    <i class="fas fa-info-circle"></i>
                </div>
                <h2 class="popup-title" id="popupTitle">Information</h2>
                <p class="popup-subtitle" id="popupSubtitle">Details and guidance</p>
            </div>
            <div class="popup-body" id="popupBody">
                <div class="popup-description" id="popupDescription">
                    Content will be loaded here...
                </div>
            </div>
<<<<<<< HEAD
        </div>
    </div>

    <!-- Achievement Popup -->
    <div class="achievement-popup" id="achievementPopup">
        <div class="achievement-icon" id="achievementIcon">🏆</div>
        <div class="achievement-title" id="achievementTitle">Achievement Unlocked!</div>
        <div class="achievement-desc" id="achievementDesc">You've earned a new badge!</div>
    </div>

    <!-- Game Progress Popup -->
    <div class="game-popup" id="gameProgressPopup">
        <div class="popup-content">
            <div class="popup-header">
                <h2>🎮 Game Progress & Statistics</h2>
                <span class="close-popup" onclick="closeGameProgressPopup()">&times;</span>
            </div>
            <div class="popup-body">
                <div class="progress-overview">
                    <div class="stat-card">
                        <div class="stat-number" id="totalGamesPlayed">0</div>
                        <div class="stat-label">Games Played</div>
                    </div>
                    <div class="stat-card">
                        <div class="stat-number" id="totalScore">0</div>
                        <div class="stat-label">Total Score</div>
                    </div>
                    <div class="stat-card">
                        <div class="stat-number" id="averageScore">0</div>
                        <div class="stat-label">Average Score</div>
                    </div>
                    <div class="stat-card">
                        <div class="stat-number" id="completionRate">0%</div>
                        <div class="stat-label">Completion Rate</div>
                    </div>
                </div>

                <div class="games-progress">
                    <h3>📊 Individual Game Progress</h3>
                    <div id="gameProgressList">
                        <!-- Game progress items will be populated here -->
                    </div>
                </div>
            </div>
        </div>
    </div>

    <script>
        // Menu Navigation
        function initializeMenuNavigation() {
            const menuItems = document.querySelectorAll('.menu-item');
            
            const pageMapping = {
                'Dashboard': 'dashboard-student.html',
                'Education Modules': 'education-modules.html',
                'Sandbox Simulator': 'sandbox-simulator.html',
                'Emergency Contacts': 'dashboard-student.html#emergency-contacts',
                'Disaster Map': '../advanced-map.html',
                'AI Helper': 'chatbot.html',
                'Gamified Learning': 'gamified-learning.html',
                'Profile & Badges': 'profile-badges.html',
                'Settings': 'settings.html'
            };

            menuItems.forEach(item => {
                item.addEventListener('click', function () {
                    menuItems.forEach(i => i.classList.remove('active'));
                    this.classList.add('active');

                    const menuText = this.querySelector('span').textContent.trim();
                    const targetPage = pageMapping[menuText];

                    if (targetPage && !targetPage.includes('gamified-learning')) {
                        window.location.href = targetPage;
                    }
                });

                item.addEventListener('mouseenter', function () {
                    if (!this.classList.contains('active')) {
                        this.style.backgroundColor = 'rgba(255, 255, 255, 0.15)';
                    }
                });

                item.addEventListener('mouseleave', function () {
                    if (!this.classList.contains('active')) {
                        this.style.backgroundColor = '';
                    }
                });
            });
        }

        // Initialize menu navigation when page loads
        document.addEventListener('DOMContentLoaded', initializeMenuNavigation);

        // Game state variables
        let currentGame = null;
        let quizData = [];
        let currentQuestionIndex = 0;
        let quizScore = 0;
        let selectedAnswer = null;
        let currentGameData = null;
        let currentRulesGame = null;

        // DisasterPoly game variables
        let currentPlayer = 1;
        let player1 = { position: 0, score: 0, lives: 3 };
        let player2 = { position: 0, score: 0, lives: 3 };

        // Player Statistics System
        class PlayerStats {
            constructor() {
                this.loadStats();
            }

            loadStats() {
                const saved = localStorage.getItem('disasterGameStats');
                if (saved) {
                    this.stats = JSON.parse(saved);
                } else {
                    this.stats = {
                        gamesPlayed: 0,
                        lastGamePoints: 0,
                        maxPoints: 0,
                        totalPoints: 0,
                        gamesCompleted: {},
                        achievements: [],
                        timeSpent: 0,
                        lastPlayDate: null,
                        favoriteGame: null,
                        winStreak: 0,
                        currentStreak: 0
                    };
                }
            }

            saveStats() {
                localStorage.setItem('disasterGameStats', JSON.stringify(this.stats));
            }

            recordGameStart(gameId) {
                this.stats.gamesPlayed++;
                this.stats.lastPlayDate = new Date().toISOString();
                this.saveStats();
            }

            recordGameComplete(gameId, points, timeSpent) {
                this.stats.lastGamePoints = points;
                this.stats.totalPoints += points;
                this.stats.timeSpent += timeSpent;
                
                if (points > this.stats.maxPoints) {
                    this.stats.maxPoints = points;
                    this.checkAchievement('high_score', points);
                }

                if (!this.stats.gamesCompleted[gameId]) {
                    this.stats.gamesCompleted[gameId] = 0;
                }
                this.stats.gamesCompleted[gameId]++;

                // Track favorite game
                const favGame = Object.keys(this.stats.gamesCompleted).reduce((a, b) => 
                    this.stats.gamesCompleted[a] > this.stats.gamesCompleted[b] ? a : b
                );
                this.stats.favoriteGame = favGame;

                // Check various achievements
                this.checkAchievements(gameId, points);
                this.saveStats();
            }

            checkAchievements(gameId, points) {
                const achievements = [];

                // First game achievement
                if (this.stats.gamesPlayed === 1) {
                    achievements.push({ id: 'first_game', name: 'First Responder', description: 'Played your first disaster game!' });
                }

                // Points-based achievements
                if (points >= 100 && !this.hasAchievement('points_100')) {
                    achievements.push({ id: 'points_100', name: 'Centurion', description: 'Scored 100+ points in a single game!' });
                }
                if (points >= 500 && !this.hasAchievement('points_500')) {
                    achievements.push({ id: 'points_500', name: 'Expert Responder', description: 'Scored 500+ points in a single game!' });
                }

                // Games played achievements
                if (this.stats.gamesPlayed >= 5 && !this.hasAchievement('games_5')) {
                    achievements.push({ id: 'games_5', name: 'Dedicated Learner', description: 'Played 5 disaster games!' });
                }
                if (this.stats.gamesPlayed >= 10 && !this.hasAchievement('games_10')) {
                    achievements.push({ id: 'games_10', name: 'Safety Enthusiast', description: 'Played 10 disaster games!' });
                }

                // Perfect score achievements
                if (gameId === 'quiz' && points === 100 && !this.hasAchievement('quiz_perfect')) {
                    achievements.push({ id: 'quiz_perfect', name: 'Quiz Master', description: 'Perfect score on the disaster quiz!' });
                }

                // Add new achievements
                achievements.forEach(achievement => {
                    if (!this.hasAchievement(achievement.id)) {
                        this.stats.achievements.push(achievement);
                    }
                });

                return achievements;
            }

            hasAchievement(achievementId) {
                return this.stats.achievements.some(a => a.id === achievementId);
            }

            getStats() {
                return { ...this.stats };
            }

            getGameCount(gameId) {
                return this.stats.gamesCompleted[gameId] || 0;
            }

            reset() {
                localStorage.removeItem('disasterGameStats');
                this.loadStats();
            }
        }

        // Initialize player stats
        const playerStats = new PlayerStats();

        // Game Logic Functions

        // DisasterPoly Game Logic
        let currentGameState = {
            position: 0,
            score: 0,
            round: 1,
            maxRounds: 3
        };

        function initializeDisasterPolyGameplay() {
            createDisasterPolyBoard();
            updateStatsDisplay();
            currentGameState = {
                position: 0,
                score: 0,
                round: 1,
                maxRounds: 3,
                boardSquares: [
                    { name: "START", type: "start", tip: "Beginning of your disaster preparedness journey!" },
                    { name: "Flood Zone", type: "disaster", tip: "Move to higher ground! Never drive through flood water." },
                    { name: "Safe House", type: "safe", tip: "Well prepared home with emergency supplies!" },
                    { name: "Fire Alert", type: "disaster", tip: "Stay low, get out, stay out! Smoke is deadly." },
                    { name: "Hospital", type: "safe", tip: "Medical help available. Know your local hospitals!" },
                    { name: "Earthquake", type: "disaster", tip: "Drop, Cover, Hold On! Don't run outside." },
                    { name: "Emergency Kit", type: "safe", tip: "72-hour kit saves lives! Water, food, supplies." },
                    { name: "SHELTER", type: "corner", tip: "Safe shelter protects from all disasters!" },
                    { name: "Tornado", type: "disaster", tip: "Get to lowest floor, interior room, away from windows!" },
                    { name: "First Aid", type: "safe", tip: "CPR and first aid knowledge saves lives!" },
                    { name: "Landslide", type: "disaster", tip: "Listen for unusual sounds, evacuate immediately!" },
                    { name: "Rescue Team", type: "safe", tip: "Trained responders ready to help!" }
                ]
            };
        }

        function createDisasterPolyBoard() {
            const gameBoard = document.getElementById('gameBoard');
            if (!gameBoard) return;
            
            // Clear existing board
            gameBoard.innerHTML = '';
            
            const squares = [
                { name: "START", type: "start", color: "#4caf50" },
                { name: "Flood", type: "disaster", color: "#2196f3" },
                { name: "Safe House", type: "safe", color: "#8bc34a" },
                { name: "Fire", type: "disaster", color: "#f44336" },
                { name: "Hospital", type: "safe", color: "#8bc34a" },
                { name: "Quake", type: "disaster", color: "#ff9800" },
                { name: "Kit", type: "safe", color: "#8bc34a" },
                { name: "SHELTER", type: "corner", color: "#4caf50" },
                { name: "Tornado", type: "disaster", color: "#9c27b0" },
                { name: "First Aid", type: "safe", color: "#8bc34a" },
                { name: "Slide", type: "disaster", color: "#795548" },
                { name: "Rescue", type: "safe", color: "#8bc34a" }
            ];

            // Create board squares positioned around the perimeter
            squares.forEach((square, index) => {
                const squareDiv = document.createElement('div');
                squareDiv.style.cssText = `
                    position: absolute;
                    width: 60px;
                    height: 40px;
                    background: ${square.color};
                    color: white;
                    border: 2px solid #333;
                    border-radius: 6px;
                    display: flex;
                    align-items: center;
                    justify-content: center;
                    font-size: 0.7rem;
                    font-weight: bold;
                    text-align: center;
                    cursor: pointer;
                    transition: transform 0.2s ease;
                `;
                
                // Position squares around board perimeter (3x4 grid layout)
                if (index < 3) { // Top row
                    squareDiv.style.left = `${20 + index * 80}px`;
                    squareDiv.style.top = '20px';
                } else if (index < 6) { // Right column
                    squareDiv.style.right = '20px';
                    squareDiv.style.top = `${20 + (index - 3) * 60}px`;
                } else if (index < 9) { // Bottom row (reversed)
                    squareDiv.style.right = `${20 + (index - 6) * 80}px`;
                    squareDiv.style.bottom = '20px';
                } else { // Left column (reversed)
                    squareDiv.style.left = '20px';
                    squareDiv.style.bottom = `${20 + (index - 9) * 60}px`;
                }

                squareDiv.textContent = square.name;
                squareDiv.id = `square-${index}`;
                squareDiv.addEventListener('mouseenter', () => {
                    squareDiv.style.transform = 'scale(1.1)';
                });
                squareDiv.addEventListener('mouseleave', () => {
                    squareDiv.style.transform = 'scale(1)';
                });
                
                gameBoard.appendChild(squareDiv);
            });

            // Add center logo
            const centerDiv = document.createElement('div');
            centerDiv.style.cssText = `
                position: absolute;
                top: 50%;
                left: 50%;
                transform: translate(-50%, -50%);
                text-align: center;
                background: linear-gradient(135deg, var(--primary), var(--primary-dark));
                color: white;
                padding: 20px;
                border-radius: 50%;
                width: 120px;
                height: 120px;
                display: flex;
                flex-direction: column;
                justify-content: center;
                box-shadow: 0 8px 16px rgba(0,0,0,0.2);
            `;
            centerDiv.innerHTML = '<div style="font-weight: bold; font-size: 1.1rem;">DisasterPoly</div><div style="font-size: 0.8rem; opacity: 0.9;">Emergency Prep</div>';
            gameBoard.appendChild(centerDiv);

            // Add player piece
            const playerPiece = document.createElement('div');
            playerPiece.id = 'playerPiece';
            playerPiece.style.cssText = `
                position: absolute;
                width: 15px;
                height: 15px;
                background: #ff4444;
                border-radius: 50%;
                border: 2px solid white;
                z-index: 100;
                left: 40px;
                bottom: 40px;
                transition: all 0.5s ease;
                box-shadow: 0 2px 4px rgba(0,0,0,0.3);
            `;
            gameBoard.appendChild(playerPiece);
        }

        function rollDiceGame() {
            const dice = Math.floor(Math.random() * 6) + 1;
            document.getElementById('diceResult').textContent = dice;
            
            // Add dice rolling animation
            const diceElement = document.getElementById('diceResult');
            diceElement.style.transform = 'rotate(360deg)';
            setTimeout(() => {
                diceElement.style.transform = 'rotate(0deg)';
            }, 500);
            
            currentGameState.position = (currentGameState.position + dice) % 12;
            
            // Move player piece visually
            movePlayerPiece(currentGameState.position);
            
            // Handle square effects
            const square = currentGameState.boardSquares[currentGameState.position];
            let pointChange = 0;
            let message = '';
            
            switch(square.type) {
                case 'disaster':
                    pointChange = -30;
                    message = `⚠️ ${square.name}!\n${square.tip}\nLost 30 points but gained knowledge!`;
                    break;
                case 'safe':
                    pointChange = 50;
                    message = `✅ ${square.name}!\n${square.tip}\nGained 50 points!`;
                    break;
                case 'corner':
                    pointChange = 100;
                    message = `🏆 ${square.name}!\n${square.tip}\nGained 100 points!`;
                    break;
                case 'start':
                    pointChange = 25;
                    message = `🎯 ${square.name}!\n${square.tip}\nGained 25 points!`;
                    if (currentGameState.position === 0) {
                        currentGameState.round++;
                        message += `\n\n🔄 Round ${currentGameState.round} complete!`;
                        if (currentGameState.round > currentGameState.maxRounds) {
                            setTimeout(() => {
                                const finalScore = Math.max(0, currentGameState.score + pointChange);
                                alert(`🎉 Game Complete!\n\nFinal Score: ${finalScore} points\nYou've learned valuable disaster preparedness skills!`);
                                completeGame('disasterpoly', finalScore, (Date.now() - window.currentGameStartTime) / 1000);
                            }, 1000);
                            return;
                        }
                    }
                    break;
            }
            
            currentGameState.score = Math.max(0, currentGameState.score + pointChange);
            updateCurrentGamePoints(currentGameState.score);
            
            // Update display
            document.getElementById('playerPosition').textContent = square.name;
            document.getElementById('playerScore').textContent = currentGameState.score;
            document.getElementById('currentRound').textContent = currentGameState.round;
            
            // Update progress bar
            const progress = ((currentGameState.round - 1) * 100 + (currentGameState.position / 12) * 100) / currentGameState.maxRounds;
            document.getElementById('gameProgress').style.width = Math.min(100, progress) + '%';
            
            setTimeout(() => {
                alert(message);
            }, 600);
        }

        function movePlayerPiece(position) {
            const playerPiece = document.getElementById('playerPiece');
            if (!playerPiece) return;
            
            // Calculate position based on board layout
            let x, y;
            if (position < 3) { // Top row
                x = 50 + position * 80;
                y = 40;
            } else if (position < 6) { // Right column
                x = 320;
                y = 40 + (position - 3) * 60;
            } else if (position < 9) { // Bottom row (reversed)
                x = 320 - (position - 6) * 80;
                y = 320;
            } else { // Left column (reversed)
                x = 40;
                y = 320 - (position - 9) * 60;
            }
            
            playerPiece.style.left = x + 'px';
            playerPiece.style.bottom = (400 - y) + 'px';
        }

        let quizGameState = {
            questions: [
                {
                    question: "During an earthquake, what should you do first?",
                    options: ["Run outside", "Drop, Cover, Hold", "Stand in doorway", "Call for help"],
                    correct: 1,
                    points: 10,
                    explanation: "Drop, Cover, and Hold On is the recommended action. Running outside can be dangerous due to falling debris."
                },
                {
                    question: "How much water should you store per person per day for emergencies?",
                    options: ["1/2 gallon", "1 gallon", "2 gallons", "3 gallons"],
                    correct: 1,
                    points: 10,
                    explanation: "Store at least 1 gallon per person per day. This covers drinking, cooking, and basic hygiene needs."
                },
                {
                    question: "What is the universal emergency number in India?",
                    options: ["100", "101", "112", "108"],
                    correct: 2,
                    points: 5,
                    explanation: "112 is the universal emergency number in India, connecting you to police, fire, and medical services."
                },
                {
                    question: "During a flood, you should never:",
                    options: ["Move to higher ground", "Drive through flood water", "Turn off utilities", "Evacuate immediately"],
                    correct: 1,
                    points: 15,
                    explanation: "Never drive through flood water! 'Turn Around, Don't Drown' - just 6 inches of moving water can knock you down."
                },
                {
                    question: "In a building fire, smoke is most dangerous because:",
                    options: ["It blocks vision", "It causes most fire deaths", "It damages property", "It attracts attention"],
                    correct: 1,
                    points: 15,
                    explanation: "Smoke inhalation causes most fire deaths, not burns. Stay low where air is cleaner."
                },
                {
                    question: "The best place to take shelter during a tornado is:",
                    options: ["Under an overpass", "In a car", "Basement interior room", "Top floor"],
                    correct: 2,
                    points: 20,
                    explanation: "Go to the lowest floor, in an interior room, away from windows. Overpasses and cars are dangerous!"
                },
                {
                    question: "How often should you test smoke detectors?",
                    options: ["Monthly", "Every 6 months", "Yearly", "Only when battery is low"],
                    correct: 0,
                    points: 10,
                    explanation: "Test smoke detectors monthly and replace batteries at least once a year."
                },
                {
                    question: "The 'Triangle of Life' earthquake safety method is:",
                    options: ["Recommended by experts", "Outdated and dangerous", "Only for children", "Used in schools"],
                    correct: 1,
                    points: 20,
                    explanation: "The 'Triangle of Life' is an outdated and dangerous myth. Drop, Cover, and Hold On is the correct method."
                },
                {
                    question: "What should be in a basic emergency kit?",
                    options: ["Only food and water", "Water, food, flashlight, first aid", "Just important documents", "Only communication devices"],
                    correct: 1,
                    points: 15,
                    explanation: "A basic kit needs water (1 gal/person/day), food (3 days), flashlight, first aid supplies, and more."
                },
                {
                    question: "During a hurricane, the 'eye' means:",
                    options: ["The storm is over", "Temporary calm, more wind coming", "Time to evacuate", "The most dangerous part"],
                    correct: 1,
                    points: 25,
                    explanation: "The eye brings temporary calm, but winds will resume from the opposite direction. Stay sheltered!"
                }
            ],
            currentQuestion: 0,
            score: 0,
            correctAnswers: 0,
            selectedAnswer: null,
            timeRemaining: 900, // 15 minutes
            startTime: null,
            timerInterval: null
        };

        function initializeQuizGameplay() {
            quizGameState.currentQuestion = 0;
            quizGameState.score = 0;
            quizGameState.correctAnswers = 0;
            quizGameState.timeRemaining = 900;
            quizGameState.startTime = Date.now();
            
            // Shuffle questions for variety
            quizGameState.questions = quizGameState.questions.sort(() => Math.random() - 0.5);
            
            startQuizTimer();
            loadQuizQuestion();
            
            document.getElementById('quizCompleteSection').style.display = 'none';
            document.getElementById('questionCard').style.display = 'block';
        }

        function startQuizTimer() {
            quizGameState.timerInterval = setInterval(() => {
                quizGameState.timeRemaining--;
                updateQuizTimer();
                
                if (quizGameState.timeRemaining <= 0) {
                    clearInterval(quizGameState.timerInterval);
                    finishQuiz();
                }
            }, 1000);
        }

        function updateQuizTimer() {
            const minutes = Math.floor(quizGameState.timeRemaining / 60);
            const seconds = quizGameState.timeRemaining % 60;
            document.getElementById('quizTimeLeft').textContent = 
                `${minutes}:${seconds.toString().padStart(2, '0')}`;
                
            // Change color when time is running low
            const timerElement = document.getElementById('quizTimeLeft');
            if (quizGameState.timeRemaining < 60) {
                timerElement.style.color = '#f44336'; // Red
            } else if (quizGameState.timeRemaining < 300) {
                timerElement.style.color = '#ff9800'; // Orange
            }
        }

        function loadQuizQuestion() {
            if (quizGameState.currentQuestion >= quizGameState.questions.length) {
                finishQuiz();
                return;
            }
            
            const question = quizGameState.questions[quizGameState.currentQuestion];
            const progress = (quizGameState.currentQuestion / quizGameState.questions.length) * 100;
            
            document.getElementById('progressBar').style.width = progress + '%';
            document.getElementById('questionNumber').textContent = quizGameState.currentQuestion + 1;
            document.getElementById('questionPoints').textContent = question.points;
            document.getElementById('questionText').textContent = question.question;
            document.getElementById('quizCurrentScore').textContent = quizGameState.score;
            
            const container = document.getElementById('optionsContainer');
            container.innerHTML = '';
            
            question.options.forEach((option, index) => {
                const button = document.createElement('button');
                button.style.cssText = `
                    display: block;
                    width: 100%;
                    padding: 12px;
                    margin: 8px 0;
                    background: white;
                    border: 2px solid #ddd;
                    border-radius: 8px;
                    cursor: pointer;
                    text-align: left;
                    transition: all 0.3s ease;
                    font-size: 0.95rem;
                `;
                button.textContent = option;
                button.onclick = () => selectQuizAnswer(index, button);
                container.appendChild(button);
            });
            
            document.getElementById('nextQuestionBtn').disabled = true;
            document.getElementById('questionExplanation').style.display = 'none';
            quizGameState.selectedAnswer = null;
        }

        function selectQuizAnswer(answerIndex, buttonElement) {
            const question = quizGameState.questions[quizGameState.currentQuestion];
            const buttons = document.querySelectorAll('#optionsContainer button');
            
            // Disable all buttons to prevent multiple selections
            buttons.forEach(btn => btn.disabled = true);
            
            // Mark selected
            buttonElement.style.background = '#e3f2fd';
            buttonElement.style.borderColor = '#2196f3';
            
            quizGameState.selectedAnswer = answerIndex;
            
            setTimeout(() => {
                // Show correct answer
                buttons[question.correct].style.background = '#e8f5e8';
                buttons[question.correct].style.borderColor = '#4caf50';
                
                if (answerIndex !== question.correct) {
                    buttonElement.style.background = '#ffebee';
                    buttonElement.style.borderColor = '#f44336';
                } else {
                    quizGameState.score += question.points;
                    quizGameState.correctAnswers++;
                    updateCurrentGamePoints(quizGameState.score);
                    
                    // Add celebration effect for correct answer
                    buttonElement.style.animation = 'pulse 0.5s ease-in-out';
                }
                
                // Show explanation
                document.getElementById('explanationText').textContent = question.explanation;
                document.getElementById('questionExplanation').style.display = 'block';
                
                document.getElementById('nextQuestionBtn').disabled = false;
            }, 500);
        }

        function nextQuizQuestion() {
            quizGameState.currentQuestion++;
            
            // Re-enable buttons for next question
            const buttons = document.querySelectorAll('#optionsContainer button');
            buttons.forEach(btn => {
                btn.disabled = false;
                btn.style.animation = '';
            });
            
            loadQuizQuestion();
        }

        function finishQuiz() {
            clearInterval(quizGameState.timerInterval);
            
            const timeTakenSeconds = Math.floor((Date.now() - quizGameState.startTime) / 1000);
            const timeTakenMinutes = Math.floor(timeTakenSeconds / 60);
            const timeTakenSecondsRemainder = timeTakenSeconds % 60;
            
            const accuracy = Math.round((quizGameState.correctAnswers / quizGameState.questions.length) * 100);
            
            // Hide question card and show results
            document.getElementById('questionCard').style.display = 'none';
            document.getElementById('quizCompleteSection').style.display = 'block';
            
            // Update results display
            document.getElementById('finalQuizScore').textContent = quizGameState.score + ' points';
            document.getElementById('correctCount').textContent = quizGameState.correctAnswers;
            document.getElementById('accuracyPercent').textContent = accuracy + '%';
            document.getElementById('timeTaken').textContent = 
                `${timeTakenMinutes}:${timeTakenSecondsRemainder.toString().padStart(2, '0')}`;
            
            // Show achievements
            const achievementsContainer = document.getElementById('achievementsEarned');
            achievementsContainer.innerHTML = '';
            
            const achievements = [];
            if (accuracy === 100) achievements.push('🎯 Perfect Score');
            if (accuracy >= 80) achievements.push('🧠 Safety Expert');
            if (quizGameState.score >= 150) achievements.push('⭐ High Scorer');
            if (timeTakenSeconds < 600) achievements.push('⚡ Speed Demon');
            
            if (achievements.length > 0) {
                achievements.forEach(achievement => {
                    const badge = document.createElement('span');
                    badge.style.cssText = `
                        display: inline-block;
                        background: linear-gradient(135deg, var(--secondary), #2e7d32);
                        color: white;
                        padding: 8px 16px;
                        border-radius: 20px;
                        margin: 4px;
                        font-size: 0.9rem;
                        font-weight: 600;
                    `;
                    badge.textContent = achievement;
                    achievementsContainer.appendChild(badge);
                });
            } else {
                achievementsContainer.innerHTML = '<p style="color: #666;">Keep practicing to earn achievements!</p>';
            }
            
            // Complete the game
            setTimeout(() => {
                completeGame('quiz', quizGameState.score, (Date.now() - window.currentGameStartTime) / 1000);
            }, 2000);
        }

        function pauseQuiz() {
            if (quizGameState.timerInterval) {
                clearInterval(quizGameState.timerInterval);
                quizGameState.timerInterval = null;
                alert('⏸️ Quiz Paused\n\nTake your time to think. Click OK to resume.');
                startQuizTimer();
            }
        }

        function restartQuiz() {
            initializeQuizGameplay();
        }

        // Tsunami Escape Game Logic (old implementation - superseded)
        /* let tsunamiGameState = {
            timeRemaining: 300, // 5 minutes
            playerPosition: { x: 50, y: 90 }, // Start at bottom
            distanceToSafety: 90,
            obstaclesCleared: 0,
            requiredObstacles: 3,
            isGameActive: false
        }; */

        function initializeTsunamiEscapeGameplay() {
            tsunamiGameState.isGameActive = true;
            startTsunamiTimer();
            updateTsunamiDisplay();
        }

        function startTsunamiTimer() {
            const timer = setInterval(() => {
                if (!tsunamiGameState.isGameActive) {
                    clearInterval(timer);
                    return;
                }
                
                tsunamiGameState.timeRemaining--;
                const minutes = Math.floor(tsunamiGameState.timeRemaining / 60);
                const seconds = tsunamiGameState.timeRemaining % 60;
                document.getElementById('timeRemaining').textContent = 
                    `${minutes}:${seconds.toString().padStart(2, '0')}`;
                
                // Update tsunami animation
                const tsunamiHeight = Math.min(70, 30 + (300 - tsunamiGameState.timeRemaining) * 0.1);
                document.getElementById('tsunami').style.height = tsunamiHeight + '%';
                
                if (tsunamiGameState.timeRemaining <= 0) {
                    clearInterval(timer);
                    alert('💀 Time\'s up! The tsunami reached you. In real life, every second counts!');
                    completeGame('tsunamiescape', Math.max(0, tsunamiGameState.distanceToSafety * -1), (Date.now() - window.currentGameStartTime) / 1000);
                }
            }, 1000);
        }

        function movePlayer(direction) {
            if (!tsunamiGameState.isGameActive) return;
            
            const player = document.getElementById('player');
            
            switch(direction) {
                case 'up':
                    tsunamiGameState.playerPosition.y = Math.max(10, tsunamiGameState.playerPosition.y - 15);
                    tsunamiGameState.distanceToSafety = Math.max(0, tsunamiGameState.distanceToSafety - 15);
                    break;
                case 'left':
                    tsunamiGameState.playerPosition.x = Math.max(5, tsunamiGameState.playerPosition.x - 10);
                    if (Math.random() < 0.3) { // Chance to find alternate route
                        tsunamiGameState.obstaclesCleared++;
                        alert('🛤️ Found alternate evacuation route!');
                    }
                    break;
                case 'right':
                    tsunamiGameState.playerPosition.x = Math.min(95, tsunamiGameState.playerPosition.x + 10);
                    if (Math.random() < 0.3) { // Chance to help others
                        tsunamiGameState.obstaclesCleared++;
                        alert('🤝 Helped someone reach safety!');
                    }
                    break;
            }
            
            player.style.bottom = tsunamiGameState.playerPosition.y + '%';
            player.style.left = tsunamiGameState.playerPosition.x + '%';
            
            updateTsunamiDisplay();
            
            // Check if reached safety
            if (tsunamiGameState.distanceToSafety <= 0) {
                tsunamiGameState.isGameActive = false;
                const bonus = tsunamiGameState.timeRemaining * 2 + tsunamiGameState.obstaclesCleared * 50;
                alert('🎉 You reached safety! Time bonus and helping others earned extra points!');
                completeGame('tsunamiescape', 200 + bonus, (Date.now() - window.currentGameStartTime) / 1000);
            }
        }

        function updateTsunamiDisplay() {
            document.getElementById('distanceToSafety').textContent = tsunamiGameState.distanceToSafety + '%';
            document.getElementById('obstaclesCleared').textContent = tsunamiGameState.obstaclesCleared;
        }

        // Hurricane Hero Game Logic (old implementation - superseded)
        /* let hurricaneGameState = {
            budget: 500,
            waterSupply: 0,
            foodSupply: 0,
            shelterItems: 0,
            familiesHelped: 0,
            sheltersReady: 0,
            evacuationRoutes: 0,
            timeRemaining: 24
        };

        function initializeHurricaneHeroGameplay() {
            updateHurricaneDisplay();
            startHurricaneTimer();
        }

        function startHurricaneTimer() {
            const timer = setInterval(() => {
                hurricaneGameState.timeRemaining -= 0.1;
                document.getElementById('hurricaneTime').textContent = 
                    hurricaneGameState.timeRemaining.toFixed(1) + ' hours';
                
                if (hurricaneGameState.timeRemaining <= 0) {
                    clearInterval(timer);
                    completePreparation();
                }
            }, 500);
        }

        function buySupply(type, cost) {
            if (hurricaneGameState.budget < cost) {
                alert('💰 Not enough budget! Make tough choices.');
                return;
            }
            
            hurricaneGameState.budget -= cost;
            
            switch(type) {
                case 'water':
                    hurricaneGameState.waterSupply += 5;
                    hurricaneGameState.familiesHelped = Math.min(10, hurricaneGameState.familiesHelped + 1);
                    break;
                case 'food':
                    hurricaneGameState.foodSupply += 3;
                    hurricaneGameState.familiesHelped = Math.min(10, hurricaneGameState.familiesHelped + 1);
                    break;
                case 'shelter':
                    hurricaneGameState.shelterItems += 1;
                    hurricaneGameState.sheltersReady = Math.min(3, hurricaneGameState.sheltersReady + 1);
                    break;
                case 'medical':
                    hurricaneGameState.familiesHelped = Math.min(10, hurricaneGameState.familiesHelped + 2);
                    hurricaneGameState.evacuationRoutes = Math.min(5, hurricaneGameState.evacuationRoutes + 1);
                    break;
            }
            
            updateHurricaneDisplay();
            updateCurrentGamePoints(calculateHurricaneScore());
        }

        function updateHurricaneDisplay() {
            document.getElementById('budget').textContent = hurricaneGameState.budget;
            document.getElementById('waterSupply').textContent = hurricaneGameState.waterSupply;
            document.getElementById('foodSupply').textContent = hurricaneGameState.foodSupply;
            document.getElementById('shelterItems').textContent = hurricaneGameState.shelterItems;
            document.getElementById('familiesHelped').textContent = hurricaneGameState.familiesHelped;
            document.getElementById('sheltersReady').textContent = hurricaneGameState.sheltersReady;
            document.getElementById('evacuationRoutes').textContent = hurricaneGameState.evacuationRoutes;
        }

        function calculateHurricaneScore() {
            return (hurricaneGameState.familiesHelped * 20) + 
                   (hurricaneGameState.sheltersReady * 50) + 
                   (hurricaneGameState.evacuationRoutes * 30) +
                   (hurricaneGameState.waterSupply * 2) +
                   (hurricaneGameState.foodSupply * 3);
        }

        function completePreparation() {
            const finalScore = calculateHurricaneScore();
            let message = `🌀 Hurricane made landfall!\n\nPreparation Results:\n`;
            message += `• Families Helped: ${hurricaneGameState.familiesHelped}/10\n`;
            message += `• Shelters Ready: ${hurricaneGameState.sheltersReady}/3\n`;
            message += `• Evacuation Routes: ${hurricaneGameState.evacuationRoutes}/5\n`;
            message += `\nFinal Score: ${finalScore} points`;
            
            if (hurricaneGameState.familiesHelped >= 8 && hurricaneGameState.sheltersReady >= 2) {
                message += `\n\n🏆 Community Hero! Your preparation saved lives!`;
            }
            
            alert(message);
            completeGame('hurricanehero', finalScore, (Date.now() - window.currentGameStartTime) / 1000);
        } */

        // Initialize stats display when page loads
        document.addEventListener('DOMContentLoaded', function() {
            updateStatsDisplay();
            addProgressMenuItem();
            
            // Initialize any other systems
            initializeMenuNavigation();
            
            // Update game cards with progress after a short delay
            setTimeout(() => {
                updateGameCardsWithProgress();
            }, 500);
            
            // Add keyboard shortcuts
            document.addEventListener('keydown', function(e) {
                if (e.key === 'Escape') {
                    if (document.getElementById('gameInterface').classList.contains('active')) {
                        exitGame();
                    } else if (document.getElementById('gameModal').classList.contains('active')) {
                        closeGameModal();
                    } else if (document.getElementById('rulesModal').classList.contains('active')) {
                        closeRulesModal();
                    } else if (document.getElementById('infoPopup').classList.contains('active')) {
                        closeInfoPopup();
                    }
                }
                
                // Debug shortcut to show progress (Ctrl+P)
                if (e.ctrlKey && e.key === 'p') {
                    e.preventDefault();
                    showPlayerProgress();
                }
                
                // Debug shortcut to reset progress (Ctrl+Shift+R)
                if (e.ctrlKey && e.shiftKey && e.key === 'R') {
                    e.preventDefault();
                    resetProgress();
                }
            });
            
            // Check for first time visitor
            const stats = playerStats.getStats();
            if (stats.gamesPlayed === 0) {
                setTimeout(() => {
                    alert('🎮 Welcome to Disaster Learning Games!\n\nLearn emergency preparedness through interactive gameplay. Your progress will be tracked, and you can earn achievements!\n\nTip: Try different games to unlock more achievements.');
                }, 1000);
            }
        });

        // Game data structure
        const gameDatabase = {
            'disasterpoly': {
                title: 'DisasterPoly Board Game',
                subtitle: 'Strategic Disaster Management Challenge',
                icon: 'fas fa-dice',
                description: 'Navigate through disaster scenarios, make strategic decisions, and learn emergency management in this exciting multiplayer board game. Experience the challenges of disaster preparedness and response.',
                players: '2-6',
                duration: '30-45',
                rating: '★ 4.8',
                objectives: [
                    'Navigate disaster scenarios safely',
                    'Make strategic resource decisions',
                    'Learn emergency protocols',
                    'Survive with limited lives'
                ],
                features: [
                    'Multiplayer board game experience',
                    'Real disaster scenarios',
                    'Strategic decision making',
                    'Educational disaster facts'
                ],
                learning: [
                    'Emergency preparedness strategies',
                    'Risk assessment skills',
                    'Resource management',
                    'Team coordination'
                ],
                notes: [
                    'Requires 2-6 players for optimal experience',
                    'Each game lasts approximately 30-45 minutes',
                    'Lives are limited - play carefully!'
                ],
                rules: {
                    description: 'DisasterPoly is a strategic board game where players navigate through various disaster scenarios while learning emergency management principles. Each player starts with 3 lives and must make decisions that affect their survival and score.',
                    gettingStarted: [
                        'Each player chooses a playing piece',
                        'Place all pieces on the START square',
                        'Each player begins with 3 lives and 0 points',
                        'Youngest player goes first'
                    ],
                    gameplay: [
                        'Roll the dice to move around the board',
                        'Follow the instructions on the square you land on',
                        'Disaster squares: Lose 1 life and 50 points',
                        'Safe squares: Gain 100 points',
                        'Corner squares: Gain 200 points and special benefits',
                        'Answer disaster-related questions when prompted'
                    ],
                    winning: [
                        'First player to complete 3 full rounds wins',
                        'Alternative: Last player with lives remaining',
                        'Bonus points for correct answers to questions',
                        'Tie-breaker: Player with highest score wins'
                    ],
                    important: [
                        'If you lose all 3 lives, you are eliminated',
                        'Some squares allow you to help other players',
                        'Educational cards provide real disaster facts',
                        'Strategy tip: Help others to build alliances'
                    ]
                }
            },
            'quiz': {
                title: 'Disaster Knowledge Quiz',
                subtitle: 'Test Your Emergency Preparedness',
                icon: 'fas fa-brain',
                description: 'Challenge yourself with comprehensive questions about disaster preparedness, emergency response, and safety protocols. Earn points and badges for correct answers.',
                players: '1',
                duration: '15',
                rating: '★ 4.7',
                objectives: [
                    'Answer disaster preparedness questions',
                    'Earn maximum points possible',
                    'Learn from mistakes',
                    'Unlock achievement badges'
                ],
                features: [
                    'Timed quiz challenges',
                    'Multiple choice questions',
                    'Points and badge system',
                    'Progress tracking'
                ],
                learning: [
                    'Emergency response procedures',
                    'Disaster preparedness facts',
                    'Safety protocols',
                    'First aid knowledge'
                ],
                notes: [
                    'Questions cover all disaster types',
                    'Time limit adds challenge',
                    'Review answers to learn more'
                ],
                rules: {
                    description: 'The Disaster Knowledge Quiz tests your understanding of emergency preparedness, disaster response, and safety protocols. Answer questions correctly to earn points and unlock achievement badges.',
                    gettingStarted: [
                        'Click "Start Quiz" to begin',
                        'Read each question carefully',
                        'You have 15 minutes to complete all questions',
                        'Select your answer before time runs out'
                    ],
                    gameplay: [
                        'Answer multiple choice questions',
                        'Each correct answer earns points (5-20 points)',
                        'Points vary based on question difficulty',
                        'No penalty for wrong answers',
                        'Progress bar shows completion status',
                        'Review mode available after completion'
                    ],
                    winning: [
                        'Complete all questions to finish',
                        'Score 80%+ for "Safety Expert" badge',
                        'Perfect score earns "Quiz Master" badge',
                        'Score 100+ points for "Preparedness Pro" badge',
                        'High scores unlock new question sets'
                    ],
                    important: [
                        'No cheating - test your real knowledge',
                        'Learn from incorrect answers',
                        'Take your time but watch the clock',
                        'Questions cover all disaster types equally'
                    ]
                }
            },
            'citymanager': {
                title: 'SimCity: Disaster Manager',
                subtitle: 'Build Resilient Communities',
                icon: 'fas fa-city',
                description: 'Design and build cities that can withstand natural disasters. Plan emergency services, create evacuation routes, and manage post-disaster recovery in this comprehensive city-building simulation.',
                players: '1-4',
                duration: '45-90',
                rating: '★ 4.9',
                objectives: [
                    'Build disaster-resistant infrastructure',
                    'Plan effective evacuation routes',
                    'Manage emergency services',
                    'Coordinate post-disaster recovery'
                ],
                features: [
                    'City building simulation',
                    'Disaster scenario challenges',
                    'Resource management',
                    'Recovery planning'
                ],
                learning: [
                    'Urban disaster preparedness',
                    'Infrastructure resilience',
                    'Emergency service coordination',
                    'Community recovery processes'
                ],
                notes: [
                    'Complex strategy game requiring planning',
                    'Multiple disaster types to handle',
                    'Long-term thinking required'
                ]
            },
            'tsunamiescape': {
                title: 'Tsunami Escape Challenge',
                subtitle: 'Race to Safety',
                icon: 'fas fa-water',
                description: 'A high-stakes survival game where you must reach high ground before a tsunami hits. Solve puzzles, clear paths, and learn critical tsunami warning signs and evacuation procedures.',
                players: '1',
                duration: '10-20',
                rating: '★ 4.7',
                objectives: [
                    'Reach high ground before tsunami',
                    'Solve evacuation puzzles',
                    'Learn tsunami warning signs',
                    'Help others escape safely'
                ],
                features: [
                    'Fast-paced puzzle solving',
                    'Time pressure challenges',
                    'Educational warning signs',
                    'Multiple escape routes'
                ],
                learning: [
                    'Tsunami warning recognition',
                    'Quick evacuation procedures',
                    'Coastal safety protocols',
                    'Emergency decision making'
                ],
                notes: [
                    'Time is critical - act fast!',
                    'Watch for natural warning signs',
                    'Every second counts in real tsunamis'
                ]
            },
            'hurricanehero': {
                title: 'Hurricane Hero: Resource Dash',
                subtitle: 'Community Preparedness Challenge',
                icon: 'fas fa-wind',
                description: 'Prepare your home and community for an approaching hurricane. Make critical decisions about resource allocation, community support, and emergency preparations under time pressure.',
                players: '1-3',
                duration: '25-40',
                rating: '★ 4.6',
                objectives: [
                    'Secure home and community',
                    'Allocate resources effectively',
                    'Help neighbors prepare',
                    'Make critical decisions quickly'
                ],
                features: [
                    'Resource management challenges',
                    'Community cooperation',
                    'Time pressure decisions',
                    'Hurricane preparation realism'
                ],
                learning: [
                    'Hurricane preparation steps',
                    'Resource prioritization',
                    'Community support systems',
                    'Emergency supply planning'
                ],
                notes: [
                    'Balance personal and community needs',
                    'Limited time and resources',
                    'Decisions affect entire community'
                ]
            },
            'wildfirewatch': {
                title: 'Wildfire Watch',
                subtitle: 'Incident Command Simulation',
                icon: 'fas fa-fire',
                description: 'Command firefighting teams to contain growing wildfires. Manage resources, assess terrain, and adapt to changing wind conditions in this real-time strategy game.',
                players: '1',
                duration: '30-60',
                rating: '★ 4.8',
                objectives: [
                    'Contain wildfire spread',
                    'Deploy resources strategically',
                    'Adapt to changing conditions',
                    'Protect structures and lives'
                ],
                features: [
                    'Real-time strategy gameplay',
                    'Dynamic weather changes',
                    'Resource management',
                    'Multiple firefighting units'
                ],
                learning: [
                    'Wildfire behavior patterns',
                    'Incident command structure',
                    'Resource deployment tactics',
                    'Emergency decision making'
                ],
                notes: [
                    'Wind direction affects fire spread',
                    'Multiple active fires possible',
                    'Quick decisions under pressure required'
                ]
            },
            'quakeresponse': {
                title: 'Quake Response',
                subtitle: 'Search & Rescue Simulation',
                icon: 'fas fa-house-damage',
                description: 'Lead search and rescue operations after a major earthquake. Make critical decisions about structural safety, survivor triage, and emergency medical care.',
                players: '1-2',
                duration: '20-35',
                rating: '★ 4.7',
                objectives: [
                    'Rescue trapped survivors',
                    'Assess building safety',
                    'Provide emergency first aid',
                    'Coordinate rescue teams'
                ],
                features: [
                    'Realistic rescue scenarios',
                    'Structural assessment challenges',
                    'Medical triage decisions',
                    'Time pressure elements'
                ],
                learning: [
                    'Search and rescue procedures',
                    'Structural damage assessment',
                    'Emergency medical protocols',
                    'Team coordination skills'
                ],
                notes: [
                    'Safety assessment is critical',
                    'Triage saves more lives',
                    'Work in teams for safety'
                ]
            },
            'floodplainproject': {
                title: 'The Floodplain Project',
                subtitle: 'Community Resilience Building',
                icon: 'fas fa-water',
                description: 'Collaborate with community members to build long-term flood resilience. Take on different roles to design defenses, organize drills, and plan sustainable solutions.',
                players: '3-6',
                duration: '60-90',
                rating: '★ 4.9',
                objectives: [
                    'Build community flood defenses',
                    'Organize emergency drills',
                    'Plan sustainable solutions',
                    'Coordinate multiple stakeholders'
                ],
                features: [
                    'Role-based collaboration',
                    'Long-term planning focus',
                    'Seasonal challenges',
                    'Community decision making'
                ],
                learning: [
                    'Community resilience planning',
                    'Stakeholder coordination',
                    'Sustainable development',
                    'Long-term risk management'
                ],
                notes: [
                    'Requires multiple players',
                    'Spans multiple seasons',
                    'Collaborative decisions are key'
                ]
            },
            'stopdisasters': {
                title: 'Stop Disasters! (UNDRR)',
                subtitle: 'Official UN Risk Management Game',
                icon: 'fas fa-globe-americas',
                description: 'Official UNDRR game where you act as a disaster risk manager building safer communities. Handle multiple disaster types while working under time and resource constraints.',
                players: '1',
                duration: '30-45',
                rating: '★ 4.9',
                objectives: [
                    'Build disaster-resilient communities',
                    'Reduce disaster impacts',
                    'Manage limited resources',
                    'Handle multiple disaster types'
                ],
                features: [
                    'UN official certification',
                    'Global disaster scenarios',
                    'Evidence-based strategies',
                    'Policy decision making'
                ],
                learning: [
                    'Disaster risk reduction principles',
                    'Community resilience building',
                    'Policy impact assessment',
                    'International best practices'
                ],
                notes: [
                    'Based on real UN frameworks',
                    'Scientifically accurate scenarios',
                    'Policy decisions have consequences'
                ]
            },
            'drillrace': {
                title: 'Virtual Drill Race',
                subtitle: 'Emergency Evacuation Challenge',
                icon: 'fas fa-running',
                description: 'Conduct virtual evacuation drills for schools and communities. Guide groups to safety while handling blocked exits, panic situations, and time pressure in realistic emergency scenarios.',
                players: '1-2',
                duration: '15-25',
                rating: '★ 4.7',
                objectives: [
                    'Guide 150 people to safety within time limit',
                    'Navigate around blocked exits and obstacles',
                    'Manage panic situations and crowd control',
                    'Make quick decisions under pressure',
                    'Minimize evacuation time and stress levels'
                ],
                features: [
                    'Realistic evacuation scenarios',
                    'Dynamic obstacles and challenges',
                    'Crowd behavior simulation',
                    'Performance metrics tracking',
                    'Multiple difficulty levels'
                ],
                learning: [
                    'Emergency evacuation procedures',
                    'Crowd management techniques',
                    'Crisis leadership skills',
                    'Decision making under pressure',
                    'Building safety protocols'
                ],
                notes: [
                    'Based on real evacuation drills',
                    'Performance affects final score',
                    'Quick decisions save lives'
                ],
                rules: {
                    description: 'Virtual Drill Race simulates emergency evacuation scenarios where you must guide people to safety efficiently. Your performance is measured by evacuation time, people saved, and stress management.',
                    gettingStarted: [
                        'Fire alarm or emergency alert is triggered',
                        'You have 5 minutes to evacuate all 150 people',
                        'Choose evacuation routes and manage crowd flow',
                        'Adapt to changing situations and obstacles'
                    ],
                    gameplay: [
                        'Click on groups of people to direct them to exits',
                        'Choose primary and alternate evacuation routes',
                        'Handle special situations (disabled persons, panic, etc.)',
                        'Monitor evacuation progress and crowd stress levels',
                        'Make decisions when exits become blocked',
                        'Coordinate with emergency services'
                    ],
                    winning: [
                        'Evacuate all people within 5 minutes for maximum score',
                        'Bonus points for: speed, low stress levels, helping disabled',
                        'Points deducted for: delays, high panic, blocked routes',
                        'Perfect evacuation: 1000+ points possible',
                        'Unlock achievements for exceptional performance'
                    ],
                    important: [
                        'Primary exits may become blocked - have backup plans',
                        'Some people move slower and need assistance',
                        'Panic spreads if not managed quickly',
                        'Leadership decisions affect group behavior'
                    ]
                }
            },
            'disasterresponse': {
                title: 'Disaster Response Game',
                subtitle: 'Rapid Crisis Management',
                icon: 'fas fa-stopwatch',
                description: 'Respond quickly to emerging crises with limited information. Make rapid decisions for wildfires, hurricanes, and pandemics in realistic emergency scenarios.',
                players: '1-4',
                duration: '15-30',
                rating: '★ 4.7',
                objectives: [
                    'Respond to crisis rapidly',
                    'Make decisions with limited info',
                    'Coordinate emergency teams',
                    'Minimize casualties and damage'
                ],
                features: [
                    'Real-time decision making',
                    'Limited information scenarios',
                    'Multiple crisis types',
                    'Pressure testing'
                ],
                learning: [
                    'Crisis decision making',
                    'Information prioritization',
                    'Team coordination',
                    'Stress management'
                ],
                notes: [
                    'Time pressure is intense',
                    'Information is often incomplete',
                    'Quick decisions required'
                ]
            }
            // Add more games as needed...
        };

        // Modal functions
        function openGameModal(gameId) {
            const gameData = gameDatabase[gameId];
            if (!gameData) return;

            currentGameData = { id: gameId, ...gameData };

            // Update modal content
            document.getElementById('modalGameIcon').innerHTML = `<i class="${gameData.icon}"></i>`;
            document.getElementById('modalGameTitle').textContent = gameData.title;
            document.getElementById('modalGameSubtitle').textContent = gameData.subtitle;
            document.getElementById('modalGameDescription').textContent = gameData.description;
            
            // Update stats
            document.getElementById('modalPlayers').textContent = gameData.players;
            document.getElementById('modalDuration').textContent = gameData.duration;
            document.getElementById('modalRating').textContent = gameData.rating;

            // Update objectives
            const objectivesList = document.getElementById('modalObjectives');
            objectivesList.innerHTML = gameData.objectives.map(obj => 
                `<li><i class="fas fa-check"></i> ${obj}</li>`
            ).join('');

            // Update features
            const featuresList = document.getElementById('modalFeatures');
            featuresList.innerHTML = gameData.features.map(feature => 
                `<li><i class="fas fa-star"></i> ${feature}</li>`
            ).join('');

            // Update learning outcomes
            const learningList = document.getElementById('modalLearning');
            learningList.innerHTML = gameData.learning.map(outcome => 
                `<li><i class="fas fa-brain"></i> ${outcome}</li>`
            ).join('');

            // Update notes
            const notesList = document.getElementById('modalNotes');
            notesList.innerHTML = gameData.notes.map(note => 
                `<li><i class="fas fa-info-circle"></i> ${note}</li>`
            ).join('');

            // Ensure modal is properly positioned and displayed
            const modal = document.getElementById('gameModal');
            
            // Reset any conflicting styles
            modal.style.position = 'fixed';
            modal.style.top = '0';
            modal.style.left = '0';
            modal.style.width = '100%';
            modal.style.height = '100%';
            modal.style.zIndex = '1000';
            modal.style.display = 'flex';
            
            // Show modal
            modal.classList.add('active');
            document.body.style.overflow = 'hidden';
            
            // Scroll to top to ensure modal is visible
            window.scrollTo(0, 0);
        }

        function closeGameModal() {
            document.getElementById('gameModal').classList.remove('active');
            document.body.style.overflow = 'auto';
            currentGameData = null;
        }

        // Rules Modal Functions
        function openRulesModal(gameId) {
            const gameData = gameDatabase[gameId];
            if (!gameData || !gameData.rules) {
                alert('Rules for this game are not yet available.');
                return;
            }

            currentRulesGame = gameId;
            const rules = gameData.rules;

            // Update modal content
            document.getElementById('rulesModalTitle').textContent = `${gameData.title} - Rules`;
            document.getElementById('rulesModalSubtitle').textContent = 'How to Play';
            document.getElementById('rulesModalDescription').textContent = rules.description;

            // Update getting started
            const gettingStartedList = document.getElementById('rulesGettingStarted');
            gettingStartedList.innerHTML = rules.gettingStarted.map(step => 
                `<li><i class="fas fa-check"></i> ${step}</li>`
            ).join('');

            // Update gameplay
            const gameplayList = document.getElementById('rulesGameplay');
            gameplayList.innerHTML = rules.gameplay.map(rule => 
                `<li><i class="fas fa-star"></i> ${rule}</li>`
            ).join('');

            // Update winning conditions
            const winningList = document.getElementById('rulesWinning');
            winningList.innerHTML = rules.winning.map(condition => 
                `<li><i class="fas fa-crown"></i> ${condition}</li>`
            ).join('');

            // Update important rules
            const importantList = document.getElementById('rulesImportant');
            importantList.innerHTML = rules.important.map(rule => 
                `<li><i class="fas fa-info-circle"></i> ${rule}</li>`
            ).join('');

            // Show modal
            document.getElementById('rulesModal').classList.add('active');
            document.body.style.overflow = 'hidden';
        }

        function closeRulesModal() {
            document.getElementById('rulesModal').classList.remove('active');
            document.body.style.overflow = 'auto';
            currentRulesGame = null;
        }

        function startActualGame() {
            if (!currentGameData) return;

            // Record game start
            playerStats.recordGameStart(currentGameData.id);
            updateStatsDisplay();

            // Close modal
            closeGameModal();

            // Update game interface
            document.getElementById('interfaceGameTitle').textContent = currentGameData.title;
            
            // Show game interface
            document.getElementById('gameInterface').classList.add('active');
            document.body.style.overflow = 'hidden';

            // Load game instructions and setup
            loadGameInstructions(currentGameData);
            
            // Store the game start time for scoring
            window.currentGameStartTime = Date.now();
            
            // Simulate loading time
            setTimeout(() => {
                document.getElementById('gameLoading').style.display = 'none';
                document.getElementById('gameReady').style.display = 'block';
            }, 2000);
        }

        function loadGameInstructions(gameData) {
            // Update instructions header
            document.getElementById('instructionsIcon').innerHTML = `<i class="${gameData.icon}"></i>`;
            document.getElementById('instructionsTitle').textContent = `${gameData.title} - How to Play`;
            document.getElementById('instructionsSubtitle').textContent = gameData.subtitle;

            // Create instructions grid
            const instructionsGrid = document.getElementById('instructionsGrid');
            instructionsGrid.innerHTML = '';

            // Objectives section
            const objectivesSection = document.createElement('div');
            objectivesSection.className = 'instruction-section';
            objectivesSection.innerHTML = `
                <h4><i class="fas fa-target"></i> Objectives</h4>
                <ul class="instruction-list">
                    ${gameData.objectives.map(obj => `<li><i class="fas fa-check"></i> ${obj}</li>`).join('')}
                </ul>
            `;
            instructionsGrid.appendChild(objectivesSection);

            // Controls section
            const controlsSection = document.createElement('div');
            controlsSection.className = 'instruction-section';
            controlsSection.innerHTML = `
                <h4><i class="fas fa-keyboard"></i> Controls</h4>
                <ul class="instruction-list">
                    <li><i class="fas fa-mouse"></i> Use mouse to interact with game elements</li>
                    <li><i class="fas fa-keyboard"></i> Use keyboard for quick actions</li>
                    <li><i class="fas fa-question-circle"></i> Click help button for hints</li>
                    <li><i class="fas fa-pause"></i> Press ESC to pause the game</li>
                </ul>
            `;
            instructionsGrid.appendChild(controlsSection);

            // Scoring section
            const scoringSection = document.createElement('div');
            scoringSection.className = 'instruction-section';
            scoringSection.innerHTML = `
                <h4><i class="fas fa-star"></i> Scoring</h4>
                <ul class="instruction-list">
                    <li><i class="fas fa-plus"></i> Correct decisions earn points</li>
                    <li><i class="fas fa-clock"></i> Speed bonuses for quick thinking</li>
                    <li><i class="fas fa-medal"></i> Perfect completion earns achievements</li>
                    <li><i class="fas fa-chart-line"></i> Track your progress over time</li>
                </ul>
            `;
            instructionsGrid.appendChild(scoringSection);

            // Tips section
            const tipsSection = document.createElement('div');
            tipsSection.className = 'instruction-section';
            tipsSection.innerHTML = `
                <h4><i class="fas fa-lightbulb"></i> Tips for Success</h4>
                <ul class="instruction-list">
                    <li><i class="fas fa-brain"></i> Think about real-world applications</li>
                    <li><i class="fas fa-users"></i> Consider community impact</li>
                    <li><i class="fas fa-shield-alt"></i> Safety is always the priority</li>
                    <li><i class="fas fa-redo"></i> Learn from mistakes and retry</li>
                </ul>
            `;
            instructionsGrid.appendChild(tipsSection);
        }

        function startActualGameplay() {
            // Hide instructions and show game content
            document.getElementById('gameInstructions').style.display = 'none';
            document.getElementById('gameReady').style.display = 'none';
            document.getElementById('actualGameContent').style.display = 'block';

            // Load the specific game content
            loadGameContent(currentGameData.id);
        }

        function updateStatsDisplay() {
            const stats = playerStats.getStats();
            document.getElementById('gamesPlayedCount').textContent = stats.gamesPlayed;
            document.getElementById('lastGamePoints').textContent = stats.lastGamePoints;
            document.getElementById('maxPointsEver').textContent = stats.maxPoints;
        }

        function updateCurrentGamePoints(points) {
            document.getElementById('currentGamePoints').textContent = points;
        }

        function showGameCompletionPopup(gameId, finalPoints) {
            const stats = playerStats.getStats();
            
            // Create popup overlay
            const overlay = document.createElement('div');
            overlay.style.cssText = `
                position: fixed;
                top: 0;
                left: 0;
                width: 100vw;
                height: 100vh;
                background: rgba(0, 0, 0, 0.85);
                z-index: 10000;
                animation: fadeIn 0.3s ease;
            `;
            
            // Create popup content
            const popup = document.createElement('div');
            popup.style.cssText = `
                background: linear-gradient(135deg, #667eea 0%, #764ba2 100%);
                border-radius: 20px;
                padding: 30px;
                max-width: 900px;
                width: 95%;
                max-height: 85vh;
                overflow-y: auto;
                color: white;
                text-align: center;
                box-shadow: 0 25px 50px rgba(0,0,0,0.5);
                animation: slideIn 0.4s ease;
                position: fixed;
                top: 50%;
                left: 50%;
                transform: translate(-50%, -50%);
                z-index: 10001;
            `;
            
            // Get recommended games (excluding the current one)
            const allGames = [
                { id: 'disasterpoly', name: 'DisasterPoly Board Game', icon: '🎲', category: 'Strategy' },
                { id: 'quiz', name: 'Emergency Quiz Challenge', icon: '🧠', category: 'Knowledge' },
                { id: 'tsunami-escape', name: 'Tsunami Escape', icon: '🌊', category: 'Simulation' },
                { id: 'hurricane-hero', name: 'Hurricane Hero', icon: '🌪️', category: 'Simulation' },
                { id: 'wildfire-watch', name: 'Wildfire Watch', icon: '🔥', category: 'Strategy' },
                { id: 'earthquake-response', name: 'Earthquake Response', icon: '🏗️', category: 'Action' },
                { id: 'flood-quest', name: 'FloodQuest', icon: '💧', category: 'Strategy' },
                { id: 'disaster-detective', name: 'Disaster Detective', icon: '🔍', category: 'Investigation' }
            ];
            
            const recommendedGames = allGames.filter(game => game.id !== gameId).slice(0, 4);
            
            popup.innerHTML = `
                <div style="margin-bottom: 30px;">
                    <h2 style="margin: 0 0 10px 0; font-size: 2rem;">🎉 Game Complete!</h2>
                    <p style="font-size: 1.1rem; opacity: 0.9; margin: 0;">Congratulations on completing your disaster preparedness training!</p>
                </div>
                
                <div style="display: flex; gap: 30px; margin: 30px 0; flex-wrap: wrap;">
                    <!-- Left Side: Player Statistics -->
                    <div style="flex: 1; min-width: 300px; background: rgba(255,255,255,0.1); padding: 25px; border-radius: 15px;">
                        <h3 style="margin: 0 0 20px 0; color: #FFD700;">📊 Your Points & Progress</h3>
                        
                        <div style="background: rgba(255,255,255,0.15); padding: 20px; border-radius: 12px; margin-bottom: 20px;">
                            <div style="font-size: 2.5rem; font-weight: bold; color: #FFD700; margin-bottom: 10px;">
                                ${finalPoints}
                            </div>
                            <div style="font-size: 1.1rem; opacity: 0.9;">Points This Game</div>
                        </div>
                        
                        <div style="display: grid; grid-template-columns: 1fr 1fr; gap: 15px; margin-bottom: 20px;">
                            <div style="background: rgba(255,255,255,0.1); padding: 15px; border-radius: 10px; text-align: center;">
                                <div style="font-size: 1.8rem; font-weight: bold; color: #4CAF50;">${stats.totalPoints}</div>
                                <div style="font-size: 0.9rem; opacity: 0.8;">Total Points</div>
                            </div>
                            <div style="background: rgba(255,255,255,0.1); padding: 15px; border-radius: 10px; text-align: center;">
                                <div style="font-size: 1.8rem; font-weight: bold; color: #2196F3;">${stats.maxPoints}</div>
                                <div style="font-size: 0.9rem; opacity: 0.8;">Best Score</div>
                            </div>
                        </div>
                        
                        <div style="display: grid; grid-template-columns: 1fr 1fr; gap: 15px;">
                            <div style="background: rgba(255,255,255,0.1); padding: 15px; border-radius: 10px; text-align: center;">
                                <div style="font-size: 1.8rem; font-weight: bold; color: #FF9800;">${stats.gamesPlayed}</div>
                                <div style="font-size: 0.9rem; opacity: 0.8;">Games Played</div>
                            </div>
                            <div style="background: rgba(255,255,255,0.1); padding: 15px; border-radius: 10px; text-align: center;">
                                <div style="font-size: 1.8rem; font-weight: bold; color: #9C27B0;">${stats.achievements.length}</div>
                                <div style="font-size: 0.9rem; opacity: 0.8;">Achievements</div>
                            </div>
                        </div>
                        
                        ${finalPoints >= stats.maxPoints && finalPoints > 0 ? 
                            '<div style="background: linear-gradient(45deg, #FFD700, #FFA000); padding: 15px; border-radius: 10px; margin-top: 15px; color: #333; font-weight: bold;">🏆 NEW HIGH SCORE! 🏆</div>' : 
                            ''
                        }
                    </div>
                    
                    <!-- Right Side: Game Selection -->
                    <div style="flex: 1; min-width: 300px; background: rgba(255,255,255,0.1); padding: 25px; border-radius: 15px;">
                        <h3 style="margin: 0 0 20px 0; color: #FFD700;">🎮 Continue Learning</h3>
                        <p style="font-size: 0.95rem; opacity: 0.9; margin-bottom: 20px;">Choose your next disaster preparedness challenge:</p>
                        
                        <div style="display: grid; gap: 12px;">
                            ${recommendedGames.map(game => `
                                <div onclick="selectNextGame('${game.id}')" style="
                                    background: rgba(255,255,255,0.15);
                                    padding: 15px;
                                    border-radius: 12px;
                                    cursor: pointer;
                                    transition: all 0.3s ease;
                                    border: 2px solid transparent;
                                    display: flex;
                                    align-items: center;
                                    gap: 15px;
                                " onmouseover="this.style.background='rgba(255,255,255,0.25)'; this.style.borderColor='#FFD700';" 
                                   onmouseout="this.style.background='rgba(255,255,255,0.15)'; this.style.borderColor='transparent';">
                                    <div style="font-size: 2rem;">${game.icon}</div>
                                    <div style="text-align: left; flex: 1;">
                                        <div style="font-weight: bold; margin-bottom: 5px;">${game.name}</div>
                                        <div style="font-size: 0.85rem; opacity: 0.8;">${game.category} • Interactive Learning</div>
                                    </div>
                                    <div style="color: #FFD700; font-size: 1.2rem;">→</div>
                                </div>
                            `).join('')}
                        </div>
                        
                        <div style="margin-top: 20px; padding-top: 20px; border-top: 1px solid rgba(255,255,255,0.2);">
                            <button onclick="viewAllGames()" style="
                                background: linear-gradient(45deg, #4CAF50, #45a049);
                                color: white;
                                border: none;
                                padding: 12px 25px;
                                border-radius: 25px;
                                cursor: pointer;
                                font-weight: bold;
                                font-size: 1rem;
                                transition: all 0.3s ease;
                                width: 100%;
                            " onmouseover="this.style.transform='translateY(-2px)'; this.style.boxShadow='0 5px 15px rgba(76,175,80,0.4)';"
                               onmouseout="this.style.transform='translateY(0)'; this.style.boxShadow='none';">
                                🎯 View All Games
                            </button>
                        </div>
                    </div>
                </div>
                
                <div style="margin-top: 30px; display: flex; gap: 15px; justify-content: center;">
                    <button onclick="closeGameCompletionPopup()" style="
                        background: rgba(255,255,255,0.2);
                        color: white;
                        border: 2px solid rgba(255,255,255,0.3);
                        padding: 12px 25px;
                        border-radius: 25px;
                        cursor: pointer;
                        font-weight: bold;
                        transition: all 0.3s ease;
                    " onmouseover="this.style.background='rgba(255,255,255,0.3)';"
                       onmouseout="this.style.background='rgba(255,255,255,0.2)';">
                        ✨ Continue Exploring
                    </button>
                    
                    <button onclick="shareProgress(${finalPoints}, ${stats.totalPoints})" style="
                        background: linear-gradient(45deg, #2196F3, #1976D2);
                        color: white;
                        border: none;
                        padding: 12px 25px;
                        border-radius: 25px;
                        cursor: pointer;
                        font-weight: bold;
                        transition: all 0.3s ease;
                    " onmouseover="this.style.transform='translateY(-2px)'; this.style.boxShadow='0 5px 15px rgba(33,150,243,0.4)';"
                       onmouseout="this.style.transform='translateY(0)'; this.style.boxShadow='none';">
                        📤 Share Achievement
                    </button>
                </div>
            `;
            
            overlay.appendChild(popup);
            document.body.appendChild(overlay);
            document.body.appendChild(popup);
            
            // Add click outside to close
            overlay.addEventListener('click', (e) => {
                if (e.target === overlay) {
                    closeGameCompletionPopup();
                }
            });
            
            // Store references for closing
            window.currentCompletionPopup = overlay;
            window.currentCompletionPopupModal = popup;
        }

        function selectNextGame(gameId) {
            closeGameCompletionPopup();
            
            // Show a brief loading message
            const loadingMsg = document.createElement('div');
            loadingMsg.style.cssText = `
                position: fixed;
                top: 50%;
                left: 50%;
                transform: translate(-50%, -50%);
                background: #4CAF50;
                color: white;
                padding: 20px 30px;
                border-radius: 10px;
                z-index: 10001;
                font-weight: bold;
                text-align: center;
            `;
            loadingMsg.textContent = '🎮 Loading next game...';
            document.body.appendChild(loadingMsg);
            
            setTimeout(() => {
                document.body.removeChild(loadingMsg);
                
                // Map game IDs to their start functions
                const gameMap = {
                    'disasterpoly': 'startDisasterPoly',
                    'quiz': 'startQuiz',
                    'tsunami-escape': 'startTsunamiEscape',
                    'hurricane-hero': 'startHurricaneHero',
                    'wildfire-watch': 'startWildfireWatch',
                    'earthquake-response': 'startQuakeResponse',
                    'flood-quest': 'startFloodplainProject',
                    'disaster-detective': 'startDetectiveGame'
                };
                
                const functionName = gameMap[gameId];
                if (functionName && window[functionName]) {
                    window[functionName]();
                } else {
                    // Fallback: try to find and click the game button
                    const gameButtons = document.querySelectorAll('.game-card .btn-primary');
                    gameButtons.forEach(button => {
                        const onclick = button.getAttribute('onclick');
                        if (onclick && onclick.includes(functionName || gameId)) {
                            button.click();
                        }
                    });
                }
            }, 1000);
        }

        function viewAllGames() {
            closeGameCompletionPopup();
            
            // Scroll to games section
            const gamesSection = document.getElementById('gamesGrid');
            if (gamesSection) {
                gamesSection.scrollIntoView({ behavior: 'smooth' });
                
                // Highlight the games section briefly
                const originalBg = gamesSection.style.background;
                gamesSection.style.background = 'rgba(76, 175, 80, 0.1)';
                gamesSection.style.transition = 'background 0.5s ease';
                
                setTimeout(() => {
                    gamesSection.style.background = originalBg;
                }, 2000);
            }
        }

        function shareProgress(gamePoints, totalPoints) {
            const shareText = `🎉 Just completed a disaster preparedness game!\n\n🏆 Earned ${gamePoints} points\n📊 Total: ${totalPoints} points\n\n💪 Building resilience through #DisasterPreparedness gaming! #StaySafe #EmergencyReady`;
            
            if (navigator.share) {
                navigator.share({
                    title: 'Disaster Preparedness Achievement',
                    text: shareText,
                    url: window.location.href
                });
            } else {
                // Fallback: copy to clipboard
                navigator.clipboard.writeText(shareText).then(() => {
                    alert('🎉 Achievement copied to clipboard!\n\nShare your progress on social media to inspire others!');
                }).catch(() => {
                    alert('🎉 Share your achievement:\n\n' + shareText);
                });
            }
        }

        function closeGameCompletionPopup() {
            if (window.currentCompletionPopup) {
                window.currentCompletionPopup.style.animation = 'fadeOut 0.3s ease';
                if (window.currentCompletionPopupModal) {
                    window.currentCompletionPopupModal.style.animation = 'fadeOut 0.3s ease';
                }
                
                setTimeout(() => {
                    if (document.body.contains(window.currentCompletionPopup)) {
                        document.body.removeChild(window.currentCompletionPopup);
                    }
                    if (window.currentCompletionPopupModal && document.body.contains(window.currentCompletionPopupModal)) {
                        document.body.removeChild(window.currentCompletionPopupModal);
                    }
                    window.currentCompletionPopup = null;
                    window.currentCompletionPopupModal = null;
                }, 300);
            }
        }

        function completeGame(gameId, finalPoints, timeSpent = 0) {
            // Record completion
            const achievements = playerStats.recordGameComplete(gameId, finalPoints, timeSpent);
            
            // Update display
            updateStatsDisplay();
            
            // Show achievements if any
            if (achievements.length > 0) {
                achievements.forEach((achievement, index) => {
                    setTimeout(() => {
                        showAchievement(achievement);
                    }, index * 2000);
                });
            }

            // Show game completion popup with points and game selection
            setTimeout(() => {
                showGameCompletionPopup(gameId, finalPoints);
            }, achievements.length * 2000 + 1000);
        }

        function showAchievement(achievement) {
            const popup = document.getElementById('achievementPopup');
            document.getElementById('achievementIcon').textContent = '🏆';
            document.getElementById('achievementTitle').textContent = achievement.name;
            document.getElementById('achievementDesc').textContent = achievement.description;
            
            popup.classList.add('show');
            
            setTimeout(() => {
                popup.classList.remove('show');
            }, 4000);
        }

        function loadGameContent(gameId) {
            const gameContent = document.getElementById('actualGameContent');
            let gameStartTime = Date.now();
            
            switch(gameId) {
                case 'disasterpoly':
                    gameContent.innerHTML = createDisasterPolyGame();
                    initializeDisasterPolyGameplay();
                    break;
                case 'quiz':
                    gameContent.innerHTML = createQuizGame();
                    initializeQuizGameplay();
                    break;
                case 'tsunamiescape':
                    gameContent.innerHTML = createTsunamiEscapeGame();
                    initializeTsunamiEscapeGameplay();
                    break;
                case 'hurricanehero':
                    gameContent.innerHTML = createHurricaneHeroGame();
                    initializeHurricaneHeroGameplay();
                    break;
                case 'drillrace':
                    gameContent.innerHTML = createDrillRaceGame();
                    initializeDrillRaceGameplay();
                    break;
                default:
                    gameContent.innerHTML = createDefaultGame(gameId);
                    break;
            }
            
            // Store game start time for scoring
            window.currentGameStartTime = gameStartTime;
        }

        function createDisasterPolyGame() {
            return `
                <div style="text-align: center;">
                    <h2 style="color: var(--primary); margin-bottom: 20px;">🎲 DisasterPoly Board Game</h2>
                    <div class="game-board" style="width: 400px; height: 400px; margin: 0 auto 20px; position: relative; background: #f0f8ff; border: 3px solid var(--primary); border-radius: 15px;">
                        <div id="gameBoard" style="position: relative; width: 100%; height: 100%;">
                            <!-- Board squares will be created by JavaScript -->
                        </div>
                        <div style="position: absolute; top: 50%; left: 50%; transform: translate(-50%, -50%); text-align: center; background: var(--primary); color: white; padding: 20px; border-radius: 50%; width: 120px; height: 120px; display: flex; flex-direction: column; justify-content: center;">
                            <div style="font-weight: bold;">DisasterPoly</div>
                            <div style="font-size: 0.8rem;">Emergency Prep</div>
                        </div>
                        <div id="playerPiece" style="position: absolute; width: 15px; height: 15px; background: #ff4444; border-radius: 50%; border: 2px solid white; z-index: 100; left: 40px; bottom: 40px; transition: all 0.5s ease;"></div>
                    </div>
                    <div style="display: flex; gap: 15px; justify-content: center; margin-bottom: 20px;">
                        <button class="btn-primary" onclick="rollDiceGame()">🎲 Roll Dice</button>
                        <div style="background: white; border: 2px solid var(--primary); width: 50px; height: 50px; border-radius: 8px; display: flex; align-items: center; justify-content: center; font-size: 1.5rem; font-weight: bold;" id="diceResult">?</div>
                    </div>
                    <div style="background: rgba(26, 115, 232, 0.1); padding: 15px; border-radius: 10px; margin-bottom: 20px;">
                        <h4>Your Progress</h4>
                        <p>Position: <span id="playerPosition">Start</span> | Score: <span id="playerScore">0</span> | Round: <span id="currentRound">1</span>/3</p>
                        <div style="margin-top: 10px;">
                            <div style="font-size: 0.9rem; color: #666;">Game Progress:</div>
                            <div style="width: 100%; height: 6px; background: #f0f0f0; border-radius: 3px; margin-top: 5px;">
                                <div id="gameProgress" style="height: 100%; background: linear-gradient(to right, var(--primary), var(--secondary)); border-radius: 3px; width: 0%; transition: width 0.3s;"></div>
                            </div>
                        </div>
                    </div>
                    <div style="background: white; padding: 15px; border-radius: 10px; box-shadow: var(--shadow);">
                        <h4 style="color: var(--primary); margin-bottom: 10px;">Game Instructions</h4>
                        <ul style="text-align: left; font-size: 0.9rem; line-height: 1.6;">
                            <li>🎯 Goal: Complete 3 rounds around the board</li>
                            <li>🎲 Roll dice to move around the board</li>
                            <li>🟢 Safe zones: +50 points</li>
                            <li>🔴 Disaster zones: -30 points (learn safety tips!)</li>
                            <li>⭐ Corner squares: +100 points bonus</li>
                            <li>🔄 Passing START: +25 points</li>
                        </ul>
                    </div>
                </div>
            `;
        }

        function createQuizGame() {
            return `
                <div style="max-width: 600px; margin: 0 auto;">
                    <h2 style="color: var(--primary); text-align: center; margin-bottom: 20px;">🧠 Disaster Knowledge Quiz</h2>
                    <div style="background: rgba(26, 115, 232, 0.1); padding: 15px; border-radius: 10px; margin-bottom: 20px; text-align: center;">
                        <h4 style="color: var(--primary); margin-bottom: 10px;">Quiz Statistics</h4>
                        <div style="display: flex; justify-content: space-around;">
                            <div><strong>Questions:</strong> <span id="quizQuestionCount">10</span></div>
                            <div><strong>Time Left:</strong> <span id="quizTimeLeft">15:00</span></div>
                            <div><strong>Score:</strong> <span id="quizCurrentScore">0</span></div>
                        </div>
                    </div>
                    <div id="quizProgress" style="width: 100%; height: 8px; background: #f0f0f0; border-radius: 4px; margin-bottom: 20px;">
                        <div id="progressBar" style="height: 100%; background: linear-gradient(to right, var(--primary), var(--secondary)); border-radius: 4px; width: 0%; transition: width 0.3s;"></div>
                    </div>
                    <div id="questionCard" style="background: white; padding: 25px; border-radius: 12px; box-shadow: var(--shadow); margin-bottom: 20px;">
                        <div style="display: flex; justify-content: space-between; margin-bottom: 15px;">
                            <span style="background: var(--primary); color: white; padding: 8px 15px; border-radius: 20px; font-size: 0.9rem;">Question <span id="questionNumber">1</span>/10</span>
                            <span style="background: var(--secondary); color: white; padding: 8px 15px; border-radius: 20px; font-size: 0.9rem;">+<span id="questionPoints">10</span> points</span>
                        </div>
                        <h3 id="questionText" style="margin-bottom: 20px; color: var(--text-dark);">Loading question...</h3>
                        <div id="optionsContainer">
                            <!-- Options will be populated by JavaScript -->
                        </div>
                        <div id="questionExplanation" style="margin-top: 15px; padding: 15px; background: #f8f9fa; border-radius: 8px; border-left: 4px solid var(--primary); display: none;">
                            <h5 style="color: var(--primary); margin-bottom: 8px;">💡 Did You Know?</h5>
                            <p id="explanationText" style="margin: 0; font-size: 0.9rem; line-height: 1.5;"></p>
                        </div>
                    </div>
                    <div style="text-align: center;">
                        <button class="btn-primary" id="nextQuestionBtn" onclick="nextQuizQuestion()" disabled>Next Question</button>
                        <button class="btn-secondary" onclick="pauseQuiz()" style="margin-left: 10px;">⏸️ Pause</button>
                    </div>
                    <div id="quizCompleteSection" style="display: none; text-align: center; background: white; padding: 30px; border-radius: 12px; box-shadow: var(--shadow);">
                        <h2 style="color: var(--primary);">🎉 Quiz Complete!</h2>
                        <div style="font-size: 2rem; font-weight: bold; color: var(--secondary); margin: 20px 0;" id="finalQuizScore">0</div>
                        <div id="quizPerformance" style="background: rgba(26, 115, 232, 0.1); padding: 20px; border-radius: 10px; margin: 20px 0;">
                            <div>Correct Answers: <strong id="correctCount">0</strong>/10</div>
                            <div>Accuracy: <strong id="accuracyPercent">0%</strong></div>
                            <div>Time Taken: <strong id="timeTaken">0:00</strong></div>
                        </div>
                        <div id="achievementsEarned" style="margin: 20px 0;"></div>
                        <button class="btn-primary" onclick="restartQuiz()">🔄 Play Again</button>
                    </div>
                </div>
            `;
        }

        function createTsunamiEscapeGame() {
            return `
                <div style="max-width: 700px; margin: 0 auto;">
                    <h2 style="color: var(--primary); text-align: center; margin-bottom: 20px;">🌊 Tsunami Escape Challenge</h2>
                    <div style="background: #e3f2fd; padding: 20px; border-radius: 10px; margin-bottom: 20px; border-left: 4px solid #2196f3;">
                        <h4 style="color: #1976d2; margin-bottom: 10px;">⚠️ TSUNAMI WARNING</h4>
                        <p>A major earthquake has occurred offshore. Tsunami waves are approaching the coast. You have <span id="timeRemaining" style="font-weight: bold; color: #d32f2f;">5:00</span> minutes to reach safety!</p>
                    </div>
                    <div id="gameMap" style="background: linear-gradient(to top, #87ceeb 0%, #87ceeb 30%, #f4a460 30%, #f4a460 70%, #228b22 70%); height: 300px; border-radius: 10px; position: relative; overflow: hidden; margin-bottom: 20px;">
                        <div id="player" style="position: absolute; bottom: 10px; left: 50%; transform: translateX(-50%); width: 20px; height: 20px; background: #ff4444; border-radius: 50%; z-index: 100;">🏃</div>
                        <div id="tsunami" style="position: absolute; bottom: 0; left: 0; width: 100%; height: 30%; background: linear-gradient(to top, #1976d2, #42a5f5); opacity: 0.8; z-index: 50;"></div>
                        <div style="position: absolute; top: 10%; left: 50%; transform: translateX(-50%); background: #8bc34a; padding: 10px; border-radius: 5px; color: white; font-weight: bold;">🏔️ SAFETY ZONE</div>
                    </div>
                    <div style="display: flex; gap: 10px; justify-content: center; margin-bottom: 20px;">
                        <button class="btn-primary" onclick="movePlayer('up')">⬆️ Move Inland</button>
                        <button class="btn-primary" onclick="movePlayer('left')">⬅️ Move Left</button>
                        <button class="btn-primary" onclick="movePlayer('right')">➡️ Move Right</button>
                    </div>
                    <div style="background: rgba(26, 115, 232, 0.1); padding: 15px; border-radius: 10px;">
                        <h4>Escape Status</h4>
                        <p>Distance to Safety: <span id="distanceToSafety">90%</span> | Obstacles Cleared: <span id="obstaclesCleared">0</span>/3</p>
                    </div>
                </div>
            `;
        }

        function createHurricaneHeroGame() {
            return `
                <div style="max-width: 700px; margin: 0 auto;">
                    <h2 style="color: var(--primary); text-align: center; margin-bottom: 20px;">🌀 Hurricane Hero: Resource Dash</h2>
                    <div style="background: #fff3e0; padding: 20px; border-radius: 10px; margin-bottom: 20px; border-left: 4px solid #ff9800;">
                        <h4 style="color: #f57c00; margin-bottom: 10px;">🌀 HURRICANE APPROACHING</h4>
                        <p>Category 3 Hurricane making landfall in <span id="hurricaneTime" style="font-weight: bold; color: #d32f2f;">24 hours</span>. Prepare your community!</p>
                    </div>
                    <div style="display: grid; grid-template-columns: 1fr 1fr; gap: 20px; margin-bottom: 20px;">
                        <div style="background: white; padding: 20px; border-radius: 10px; box-shadow: var(--shadow);">
                            <h4 style="color: var(--primary);">📦 Resources</h4>
                            <div>Budget: $<span id="budget">500</span></div>
                            <div>Water: <span id="waterSupply">0</span> gallons</div>
                            <div>Food: <span id="foodSupply">0</span> days</div>
                            <div>Shelter Items: <span id="shelterItems">0</span></div>
                        </div>
                        <div style="background: white; padding: 20px; border-radius: 10px; box-shadow: var(--shadow);">
                            <h4 style="color: var(--primary);">👥 Community</h4>
                            <div>Families Helped: <span id="familiesHelped">0</span>/10</div>
                            <div>Shelters Ready: <span id="sheltersReady">0</span>/3</div>
                            <div>Evacuation Routes: <span id="evacuationRoutes">0</span>/5</div>
                        </div>
                    </div>
                    <div style="background: white; padding: 20px; border-radius: 10px; box-shadow: var(--shadow); margin-bottom: 20px;">
                        <h4 style="color: var(--primary);">🛒 Supply Store</h4>
                        <div style="display: grid; grid-template-columns: repeat(auto-fit, minmax(150px, 1fr)); gap: 10px;">
                            <button class="btn-secondary" onclick="buySupply('water', 50)">Water (5 gal) - $50</button>
                            <button class="btn-secondary" onclick="buySupply('food', 30)">Food (3 days) - $30</button>
                            <button class="btn-secondary" onclick="buySupply('shelter', 25)">Tarp/Rope - $25</button>
                            <button class="btn-secondary" onclick="buySupply('medical', 40)">First Aid Kit - $40</button>
                        </div>
                    </div>
                    <div style="text-align: center;">
                        <button class="btn-primary" onclick="completePreparation()">🚨 Complete Preparation</button>
                    </div>
                </div>
            `;
        }

        function createDrillRaceGame() {
            return `
                <div style="max-width: 800px; margin: 0 auto;">
                    <h2 style="color: var(--primary); text-align: center; margin-bottom: 20px;">🏃‍♂️ Virtual Drill Race</h2>
                    
                    <div style="background: linear-gradient(135deg, #FF6B35, #F7931E); color: white; padding: 20px; border-radius: 15px; margin-bottom: 20px;">
                        <div style="display: flex; justify-content: space-between; align-items: center; margin-bottom: 15px;">
                            <div style="display: flex; gap: 20px; align-items: center;">
                                <div>
                                    <strong>⏱️ Time: <span id="drillTimeLeft">5:00</span></strong>
                                </div>
                                <div>
                                    <strong>👥 People: <span id="peopleEvacuated">0</span>/150</strong>
                                </div>
                                <div>
                                    <strong>🏆 Score: <span id="drillScore">0</span></strong>
                                </div>
                            </div>
                            <div style="background: rgba(255,255,255,0.2); padding: 10px; border-radius: 10px;">
                                <div>Stress Level: <span id="stressLevel">😌 Low</span></div>
                            </div>
                        </div>
                        
                        <div style="background: rgba(255,255,255,0.1); padding: 15px; border-radius: 10px; margin-bottom: 15px;">
                            <h4 style="margin-bottom: 10px;">🚨 EMERGENCY EVACUATION DRILL</h4>
                            <p style="margin: 0;">Fire alarm activated! All personnel must evacuate the building immediately. Guide everyone to safety!</p>
                        </div>
                        
                        <div id="buildingLayout" style="background: rgba(255,255,255,0.9); color: #333; padding: 20px; border-radius: 10px; position: relative; height: 300px; overflow: hidden;">
                            <!-- Building layout will be created here -->
                            <div style="position: absolute; top: 10px; left: 10px; background: #f44336; color: white; padding: 5px 10px; border-radius: 5px; font-weight: bold;">
                                🔥 FIRE - MAIN EXIT BLOCKED
                            </div>
                            
                            <!-- Rooms with people -->
                            <div class="room" style="position: absolute; top: 50px; left: 50px; width: 100px; height: 80px; background: #e3f2fd; border: 2px solid #2196f3; border-radius: 8px; display: flex; flex-direction: column; align-items: center; justify-content: center; cursor: pointer;" onclick="evacuateGroup(1, this)">
                                <div style="font-size: 0.8rem; font-weight: bold;">Room 101</div>
                                <div style="font-size: 1.5rem;">👥</div>
                                <div style="font-size: 0.7rem;" id="room1-count">25 people</div>
                            </div>
                            
                            <div class="room" style="position: absolute; top: 50px; right: 50px; width: 100px; height: 80px; background: #e8f5e8; border: 2px solid #4caf50; border-radius: 8px; display: flex; flex-direction: column; align-items: center; justify-content: center; cursor: pointer;" onclick="evacuateGroup(2, this)">
                                <div style="font-size: 0.8rem; font-weight: bold;">Room 102</div>
                                <div style="font-size: 1.5rem;">👥</div>
                                <div style="font-size: 0.7rem;" id="room2-count">30 people</div>
                            </div>
                            
                            <div class="room" style="position: absolute; bottom: 80px; left: 50px; width: 100px; height: 80px; background: #fff3e0; border: 2px solid #ff9800; border-radius: 8px; display: flex; flex-direction: column; align-items: center; justify-content: center; cursor: pointer;" onclick="evacuateGroup(3, this)">
                                <div style="font-size: 0.8rem; font-weight: bold;">Room 201</div>
                                <div style="font-size: 1.5rem;">👥</div>
                                <div style="font-size: 0.7rem;" id="room3-count">35 people</div>
                            </div>
                            
                            <div class="room" style="position: absolute; bottom: 80px; right: 50px; width: 100px; height: 80px; background: #fce4ec; border: 2px solid #e91e63; border-radius: 8px; display: flex; flex-direction: column; align-items: center; justify-content: center; cursor: pointer;" onclick="evacuateGroup(4, this)">
                                <div style="font-size: 0.8rem; font-weight: bold;">Room 202</div>
                                <div style="font-size: 1.5rem;">👥</div>
                                <div style="font-size: 0.7rem;" id="room4-count">40 people</div>
                            </div>
                            
                            <div class="room" style="position: absolute; top: 140px; left: 250px; width: 120px; height: 60px; background: #f3e5f5; border: 2px solid #9c27b0; border-radius: 8px; display: flex; flex-direction: column; align-items: center; justify-content: center; cursor: pointer;" onclick="evacuateGroup(5, this)">
                                <div style="font-size: 0.8rem; font-weight: bold;">Auditorium</div>
                                <div style="font-size: 1.5rem;">👥</div>
                                <div style="font-size: 0.7rem;" id="room5-count">20 people</div>
                            </div>
                            
                            <!-- Exit doors -->
                            <div id="mainExit" style="position: absolute; bottom: 10px; left: 45%; width: 60px; height: 20px; background: #f44336; color: white; border-radius: 5px; display: flex; align-items: center; justify-content: center; font-size: 0.7rem; font-weight: bold;">
                                🚫 BLOCKED
                            </div>
                            
                            <div class="exit" style="position: absolute; top: 10px; right: 10px; width: 60px; height: 20px; background: #4caf50; color: white; border-radius: 5px; display: flex; align-items: center; justify-content: center; font-size: 0.7rem; font-weight: bold; cursor: pointer;" onclick="useExit('emergency')">
                                🚪 EMERGENCY
                            </div>
                            
                            <div class="exit" style="position: absolute; left: 10px; top: 45%; width: 20px; height: 60px; background: #2196f3; color: white; border-radius: 5px; display: flex; align-items: center; justify-content: center; font-size: 0.7rem; font-weight: bold; writing-mode: vertical-rl; cursor: pointer;" onclick="useExit('side')">
                                🚪 SIDE
                            </div>
                            
                            <div class="exit" style="position: absolute; right: 10px; top: 45%; width: 20px; height: 60px; background: #ff9800; color: white; border-radius: 5px; display: flex; align-items: center; justify-content: center; font-size: 0.7rem; font-weight: bold; writing-mode: vertical-rl; cursor: pointer;" onclick="useExit('rear')">
                                🚪 REAR
                            </div>
                            
                            <!-- Special situations -->
                            <div id="wheelchairUser" style="position: absolute; top: 200px; left: 300px; width: 40px; height: 40px; background: #fff; border: 2px solid #9c27b0; border-radius: 50%; display: flex; align-items: center; justify-content: center; font-size: 1.2rem; cursor: pointer;" onclick="helpSpecialNeeds('wheelchair')" title="Person in wheelchair needs assistance">
                                ♿
                            </div>
                            
                            <div id="elderlyPerson" style="position: absolute; top: 180px; left: 400px; width: 40px; height: 40px; background: #fff; border: 2px solid #ff5722; border-radius: 50%; display: flex; align-items: center; justify-content: center; font-size: 1.2rem; cursor: pointer;" onclick="helpSpecialNeeds('elderly')" title="Elderly person needs assistance">
                                👴
                            </div>
                        </div>
                        
                        <div style="display: grid; grid-template-columns: repeat(auto-fit, minmax(150px, 1fr)); gap: 10px; margin-top: 15px;">
                            <button onclick="makeEmergencyAnnouncement()" class="game-btn" style="background: #2196f3; color: white;">
                                📢 Make Announcement
                            </button>
                            <button onclick="callFireDepartment()" class="game-btn" style="background: #f44336; color: white;">
                                🚒 Call Fire Dept
                            </button>
                            <button onclick="activateAlarms()" class="game-btn" style="background: #ff9800; color: white;">
                                🚨 Activate Alarms
                            </button>
                            <button onclick="coordinateWithSecurity()" class="game-btn" style="background: #9c27b0; color: white;">
                                👮‍♂️ Coordinate Security
                            </button>
                        </div>
                        
                        <div id="evacuationProgress" style="background: rgba(255,255,255,0.2); padding: 15px; border-radius: 10px; margin-top: 15px;">
                            <h4>📊 Evacuation Progress</h4>
                            <div style="display: flex; justify-content: space-between; margin: 10px 0;">
                                <span>Evacuation Speed:</span>
                                <span id="evacuationSpeed">Normal</span>
                            </div>
                            <div style="display: flex; justify-content: space-between; margin: 10px 0;">
                                <span>Leadership Actions:</span>
                                <span id="leadershipActions">0</span>
                            </div>
                            <div style="display: flex; justify-content: space-between; margin: 10px 0;">
                                <span>Special Assistance:</span>
                                <span id="specialAssistance">0/2</span>
                            </div>
                        </div>
                    </div>
                    
                    <div style="background: white; padding: 20px; border-radius: 10px; box-shadow: var(--shadow); margin-bottom: 20px;">
                        <h4 style="color: var(--primary); margin-bottom: 15px;">🎯 Instructions</h4>
                        <div style="display: grid; grid-template-columns: repeat(auto-fit, minmax(250px, 1fr)); gap: 15px;">
                            <div>
                                <h5>👥 Evacuate Groups</h5>
                                <p style="font-size: 0.9rem;">Click on rooms to evacuate groups of people. Different rooms have different evacuation speeds.</p>
                            </div>
                            <div>
                                <h5>🚪 Choose Exits</h5>
                                <p style="font-size: 0.9rem;">Click on available exits to direct people. Main exit is blocked, use emergency exits!</p>
                            </div>
                            <div>
                                <h5>🤝 Special Assistance</h5>
                                <p style="font-size: 0.9rem;">Help wheelchair users and elderly people for bonus points and safety.</p>
                            </div>
                            <div>
                                <h5>👨‍💼 Leadership Actions</h5>
                                <p style="font-size: 0.9rem;">Make announcements, call emergency services, and coordinate for better results.</p>
                            </div>
                        </div>
                    </div>
                    
                    <div style="text-align: center;">
                        <button onclick="restartDrillRace()" class="game-btn" style="background: var(--secondary);">
                            🔄 Restart Drill
                        </button>
                        <button onclick="pauseDrillRace()" class="game-btn">
                            ⏸️ Pause Drill
                        </button>
                    </div>
                </div>
            `;
        }

        // Virtual Drill Race Game Logic
        let drillRaceGameState = {
            timeRemaining: 300, // 5 minutes
            peopleEvacuated: 0,
            totalPeople: 150,
            score: 0,
            stressLevel: 1, // 1=low, 2=medium, 3=high
            gameActive: false,
            timerInterval: null,
            rooms: {
                1: { people: 25, evacuated: false, evacuating: false },
                2: { people: 30, evacuated: false, evacuating: false },
                3: { people: 35, evacuated: false, evacuating: false },
                4: { people: 40, evacuated: false, evacuating: false },
                5: { people: 20, evacuated: false, evacuating: false }
            },
            specialNeeds: {
                wheelchair: { helped: false, points: 50 },
                elderly: { helped: false, points: 30 }
            },
            leadershipActions: 0,
            evacuationSpeed: 1.0, // multiplier
            exitUsage: {
                emergency: 0,
                side: 0,
                rear: 0
            }
        };

        function initializeDrillRaceGameplay() {
            window.currentGameStartTime = Date.now();
            drillRaceGameState.timeRemaining = 300;
            drillRaceGameState.peopleEvacuated = 0;
            drillRaceGameState.score = 0;
            drillRaceGameState.stressLevel = 1;
            drillRaceGameState.gameActive = true;
            drillRaceGameState.leadershipActions = 0;
            drillRaceGameState.evacuationSpeed = 1.0;
            
            // Reset rooms
            Object.keys(drillRaceGameState.rooms).forEach(roomId => {
                const room = drillRaceGameState.rooms[roomId];
                room.evacuated = false;
                room.evacuating = false;
            });
            
            // Reset special needs
            Object.keys(drillRaceGameState.specialNeeds).forEach(person => {
                drillRaceGameState.specialNeeds[person].helped = false;
            });
            
            startDrillRaceTimer();
            updateDrillRaceDisplay();
        }

        function startDrillRaceTimer() {
            drillRaceGameState.timerInterval = setInterval(() => {
                drillRaceGameState.timeRemaining--;
                updateDrillRaceTimer();
                
                // Increase stress level over time
                if (drillRaceGameState.timeRemaining < 180 && drillRaceGameState.stressLevel === 1) {
                    drillRaceGameState.stressLevel = 2;
                    updateStressLevel();
                } else if (drillRaceGameState.timeRemaining < 90 && drillRaceGameState.stressLevel === 2) {
                    drillRaceGameState.stressLevel = 3;
                    updateStressLevel();
                }
                
                if (drillRaceGameState.timeRemaining <= 0) {
                    clearInterval(drillRaceGameState.timerInterval);
                    gameOverDrillRace(false);
                }
            }, 1000);
        }

        function updateDrillRaceTimer() {
            const timerElement = document.getElementById('drillTimeLeft');
            if (!timerElement) return;
            
            const minutes = Math.floor(drillRaceGameState.timeRemaining / 60);
            const seconds = drillRaceGameState.timeRemaining % 60;
            timerElement.textContent = `${minutes}:${seconds.toString().padStart(2, '0')}`;
            
            // Change color when time is running low
            if (drillRaceGameState.timeRemaining < 60) {
                timerElement.style.color = '#f44336';
            } else if (drillRaceGameState.timeRemaining < 120) {
                timerElement.style.color = '#ff9800';
            }
        }

        function updateDrillRaceDisplay() {
            const scoreElement = document.getElementById('drillScore');
            if (scoreElement) scoreElement.textContent = drillRaceGameState.score;
            
            const peopleElement = document.getElementById('peopleEvacuated');
            if (peopleElement) peopleElement.textContent = drillRaceGameState.peopleEvacuated;
            
            const speedElement = document.getElementById('evacuationSpeed');
            if (speedElement) {
                if (drillRaceGameState.evacuationSpeed > 1.3) speedElement.textContent = 'Very Fast';
                else if (drillRaceGameState.evacuationSpeed > 1.1) speedElement.textContent = 'Fast';
                else speedElement.textContent = 'Normal';
            }
            
            const actionsElement = document.getElementById('leadershipActions');
            if (actionsElement) actionsElement.textContent = drillRaceGameState.leadershipActions;
            
            const assistanceElement = document.getElementById('specialAssistance');
            if (assistanceElement) {
                const helpedCount = Object.values(drillRaceGameState.specialNeeds).filter(person => person.helped).length;
                assistanceElement.textContent = `${helpedCount}/2`;
            }
            
            updateCurrentGamePoints(drillRaceGameState.score);
        }

        function updateStressLevel() {
            const stressElement = document.getElementById('stressLevel');
            if (!stressElement) return;
            
            switch(drillRaceGameState.stressLevel) {
                case 1:
                    stressElement.textContent = '😌 Low';
                    stressElement.style.color = '#4caf50';
                    break;
                case 2:
                    stressElement.textContent = '😐 Medium';
                    stressElement.style.color = '#ff9800';
                    drillRaceGameState.evacuationSpeed *= 0.9; // Slightly slower
                    break;
                case 3:
                    stressElement.textContent = '😰 High';
                    stressElement.style.color = '#f44336';
                    drillRaceGameState.evacuationSpeed *= 0.8; // Much slower
                    break;
            }
        }

        function evacuateGroup(roomId, roomElement) {
            if (!drillRaceGameState.gameActive) return;
            
            const room = drillRaceGameState.rooms[roomId];
            if (room.evacuated || room.evacuating) return;
            
            room.evacuating = true;
            roomElement.style.opacity = '0.6';
            roomElement.style.pointerEvents = 'none';
            
            // Add evacuating animation
            roomElement.style.animation = 'pulse 0.5s infinite';
            
            const evacuationTime = Math.max(1000, 3000 / drillRaceGameState.evacuationSpeed);
            
            setTimeout(() => {
                room.evacuated = true;
                room.evacuating = false;
                drillRaceGameState.peopleEvacuated += room.people;
                
                // Calculate points based on speed and stress level
                let points = room.people * 2;
                if (drillRaceGameState.stressLevel === 1) points *= 1.5;
                else if (drillRaceGameState.stressLevel === 3) points *= 0.7;
                
                drillRaceGameState.score += Math.floor(points);
                
                // Update room display
                roomElement.innerHTML = `
                    <div style="font-size: 0.8rem; font-weight: bold;">Room ${roomId < 5 ? (roomId < 3 ? '10' + roomId : '20' + (roomId-2)) : 'Auditorium'}</div>
                    <div style="font-size: 1.5rem;">✅</div>
                    <div style="font-size: 0.7rem; color: #4caf50;">EVACUATED</div>
                `;
                roomElement.style.background = '#e8f5e8';
                roomElement.style.border = '2px solid #4caf50';
                roomElement.style.animation = '';
                
                showDrillMessage(`✅ ${room.people} people evacuated! +${Math.floor(points)} points`, points);
                updateDrillRaceDisplay();
                
                // Check if all people evacuated
                if (drillRaceGameState.peopleEvacuated >= drillRaceGameState.totalPeople) {
                    setTimeout(() => gameOverDrillRace(true), 1000);
                }
            }, evacuationTime);
        }

        function useExit(exitType) {
            if (!drillRaceGameState.gameActive) return;
            
            drillRaceGameState.exitUsage[exitType]++;
            drillRaceGameState.score += 10;
            
            // Bonus for using multiple exits
            const exitsUsed = Object.values(drillRaceGameState.exitUsage).filter(count => count > 0).length;
            if (exitsUsed >= 2) {
                drillRaceGameState.evacuationSpeed = Math.min(1.5, drillRaceGameState.evacuationSpeed + 0.2);
            }
            
            showDrillMessage(`🚪 ${exitType.toUpperCase()} exit in use! +10 points`, 10);
            updateDrillRaceDisplay();
        }

        function helpSpecialNeeds(personType) {
            if (!drillRaceGameState.gameActive) return;
            
            const person = drillRaceGameState.specialNeeds[personType];
            if (person.helped) return;
            
            person.helped = true;
            drillRaceGameState.score += person.points;
            
            const personElement = document.getElementById(personType === 'wheelchair' ? 'wheelchairUser' : 'elderlyPerson');
            personElement.style.background = '#4caf50';
            personElement.style.color = 'white';
            personElement.innerHTML = '✅';
            personElement.style.pointerEvents = 'none';
            
            showDrillMessage(`🤝 Helped ${personType === 'wheelchair' ? 'wheelchair user' : 'elderly person'}! +${person.points} points`, person.points);
            updateDrillRaceDisplay();
        }

        function makeEmergencyAnnouncement() {
            if (!drillRaceGameState.gameActive) return;
            
            drillRaceGameState.leadershipActions++;
            drillRaceGameState.evacuationSpeed = Math.min(1.8, drillRaceGameState.evacuationSpeed + 0.3);
            drillRaceGameState.score += 25;
            
            if (drillRaceGameState.stressLevel > 1) {
                drillRaceGameState.stressLevel = Math.max(1, drillRaceGameState.stressLevel - 1);
                updateStressLevel();
            }
            
            showDrillMessage('📢 Emergency announcement made! People are moving faster and staying calmer! +25 points', 25);
            updateDrillRaceDisplay();
        }

        function callFireDepartment() {
            if (!drillRaceGameState.gameActive) return;
            
            drillRaceGameState.leadershipActions++;
            drillRaceGameState.score += 30;
            
            showDrillMessage('🚒 Fire department called! Emergency services are on the way! +30 points', 30);
            updateDrillRaceDisplay();
        }

        function activateAlarms() {
            if (!drillRaceGameState.gameActive) return;
            
            drillRaceGameState.leadershipActions++;
            drillRaceGameState.evacuationSpeed = Math.min(1.6, drillRaceGameState.evacuationSpeed + 0.2);
            drillRaceGameState.score += 20;
            
            showDrillMessage('🚨 All alarms activated! Building-wide evacuation alert! +20 points', 20);
            updateDrillRaceDisplay();
        }

        function coordinateWithSecurity() {
            if (!drillRaceGameState.gameActive) return;
            
            drillRaceGameState.leadershipActions++;
            drillRaceGameState.evacuationSpeed = Math.min(1.7, drillRaceGameState.evacuationSpeed + 0.25);
            drillRaceGameState.score += 35;
            
            showDrillMessage('👮‍♂️ Security coordinated! Additional help managing crowds! +35 points', 35);
            updateDrillRaceDisplay();
        }

        function showDrillMessage(message, points) {
            const messageDiv = document.createElement('div');
            messageDiv.style.cssText = `
                position: fixed;
                top: 50%;
                left: 50%;
                transform: translate(-50%, -50%);
                background: ${points > 0 ? '#4caf50' : '#2196f3'};
                color: white;
                padding: 15px 20px;
                border-radius: 10px;
                z-index: 1000;
                text-align: center;
                font-weight: bold;
                animation: fadeInOut 1.5s ease;
                max-width: 300px;
            `;
            messageDiv.textContent = message;
            
            document.body.appendChild(messageDiv);
            
            setTimeout(() => {
                if (document.body.contains(messageDiv)) {
                    document.body.removeChild(messageDiv);
                }
            }, 1500);
        }

        function gameOverDrillRace(success) {
            clearInterval(drillRaceGameState.timerInterval);
            drillRaceGameState.gameActive = false;
            
            // Calculate final bonuses
            let timeBonus = 0;
            let leadershipBonus = drillRaceGameState.leadershipActions * 10;
            let specialNeedsBonus = Object.values(drillRaceGameState.specialNeeds)
                .filter(person => person.helped)
                .reduce((sum, person) => sum + person.points, 0);
            
            if (success) {
                timeBonus = Math.floor(drillRaceGameState.timeRemaining * 2);
                drillRaceGameState.score += 200; // Completion bonus
            }
            
            const finalScore = drillRaceGameState.score + timeBonus + leadershipBonus;
            
            setTimeout(() => {
                let message = success ? 
                    `🏆 EVACUATION SUCCESSFUL!\n\n` :
                    `⏰ TIME'S UP!\n\n`;
                
                message += `People Evacuated: ${drillRaceGameState.peopleEvacuated}/${drillRaceGameState.totalPeople}\n`;
                message += `Final Score: ${finalScore} points\n\n`;
                message += `Breakdown:\n`;
                message += `• Base Score: ${drillRaceGameState.score - (success ? 200 : 0)} points\n`;
                if (success) message += `• Completion Bonus: 200 points\n`;
                if (timeBonus > 0) message += `• Time Bonus: ${timeBonus} points\n`;
                if (leadershipBonus > 0) message += `• Leadership Bonus: ${leadershipBonus} points\n`;
                if (specialNeedsBonus > 0) message += `• Special Assistance: ${specialNeedsBonus} points\n`;
                
                message += `\n${success ? 'Excellent leadership and evacuation management!' : 'Keep practicing evacuation procedures!'}`;
                
                alert(message);
                
                completeGame('drillrace', finalScore, (Date.now() - window.currentGameStartTime) / 1000);
            }, 500);
        }

        function pauseDrillRace() {
            if (drillRaceGameState.timerInterval) {
                clearInterval(drillRaceGameState.timerInterval);
                drillRaceGameState.timerInterval = null;
                alert('⏸️ Drill Paused\n\nTake time to assess the situation. Click OK to resume the evacuation.');
                startDrillRaceTimer();
            }
        }

        function restartDrillRace() {
            clearInterval(drillRaceGameState.timerInterval);
            initializeDrillRaceGameplay();
        }

        function createDefaultGame(gameId) {
            const gameData = gameDatabase[gameId] || { title: 'Game', description: 'Coming soon!' };
            return `
                <div style="text-align: center; padding: 40px;">
                    <h2 style="color: var(--primary); margin-bottom: 20px;">${gameData.title}</h2>
                    <p style="font-size: 1.1rem; margin-bottom: 30px; color: #666;">This game is coming soon with full interactive features!</p>
                    <div style="background: rgba(26, 115, 232, 0.1); padding: 30px; border-radius: 15px; margin-bottom: 20px;">
                        <h3 style="color: var(--primary); margin-bottom: 15px;">🚧 In Development</h3>
                        <p>${gameData.description}</p>
                    </div>
                    <button class="btn-primary" onclick="completeGame('${gameId}', 50, 120)">
                        🎮 Experience Demo (50 points)
                    </button>
                </div>
            `;
        }

        function minimizeGame() {
            document.getElementById('gameInterface').classList.remove('active');
            document.body.style.overflow = 'auto';
        }

        function exitGame() {
            // Save any current progress
            if (window.currentGameStartTime && currentGameData) {
                const timeSpent = (Date.now() - window.currentGameStartTime) / 1000;
                // Save partial progress if game was in progress
                if (confirm('Exit game? Your progress will be saved.')) {
                    const currentPoints = parseInt(document.getElementById('currentGamePoints').textContent) || 0;
                    if (currentPoints > 0) {
                        completeGame(currentGameData.id, Math.floor(currentPoints * 0.5), timeSpent); // Half points for partial completion
                    }
                } else {
                    return; // Don't exit
                }
            }
            
            // Reset game interface
            document.getElementById('gameInterface').classList.remove('active');
            document.getElementById('gameInstructions').style.display = 'block';
            document.getElementById('gameReady').style.display = 'none';
            document.getElementById('actualGameContent').style.display = 'none';
            document.getElementById('gameLoading').style.display = 'block';
            document.getElementById('currentGamePoints').textContent = '0';
            document.body.style.overflow = 'auto';
            
            currentGameData = null;
            currentGame = null;
            window.currentGameStartTime = null;
        }

        // Add progress tracking functions
        function showPlayerProgress() {
            const stats = playerStats.getStats();
            openInfoPopup(
                'Your Progress & Achievements',
                'Disaster Preparedness Journey',
                {
                    description: 'Track your learning progress and celebrate your achievements in disaster preparedness!',
                    sections: [
                        {
                            title: 'Game Statistics',
                            icon: 'fas fa-chart-line',
                            items: [
                                `Total Games Played: ${stats.gamesPlayed}`,
                                `Highest Score: ${stats.maxPoints} points`,
                                `Total Points Earned: ${stats.totalPoints} points`,
                                `Time Spent Learning: ${Math.floor(stats.timeSpent / 60)} minutes`,
                                `Favorite Game: ${stats.favoriteGame || 'None yet'}`,
                                `Last Played: ${stats.lastPlayDate ? new Date(stats.lastPlayDate).toLocaleDateString() : 'Never'}`
                            ]
                        },
                        {
                            title: 'Games Completed',
                            icon: 'fas fa-gamepad',
                            items: Object.keys(stats.gamesCompleted).length > 0 ? 
                                Object.entries(stats.gamesCompleted).map(([game, count]) => 
                                    `${gameDatabase[game]?.title || game}: ${count} times`
                                ) : ['No games completed yet']
                        },
                        {
                            title: 'Achievements Unlocked',
                            icon: 'fas fa-trophy',
                            items: stats.achievements.length > 0 ? 
                                stats.achievements.map(achievement => 
                                    `🏆 ${achievement.name}: ${achievement.description}`
                                ) : ['No achievements yet - keep playing!']
                        }
                    ],
                    tips: [
                        'Play different types of games to unlock more achievements',
                        'Try to beat your high score in each game',
                        'Share your knowledge with friends and family'
                    ]
                },
                'fas fa-user-graduate'
            );
        }

        // Add to menu item click handlers
        function addProgressMenuItem() {
            const menuItems = document.querySelectorAll('.menu-item');
            menuItems.forEach(item => {
                if (item.querySelector('span').textContent.trim() === 'Profile & Badges') {
                    item.addEventListener('click', showPlayerProgress);
                }
            });
        }

        // Enhanced achievement system
        function checkSpecialAchievements() {
            const stats = playerStats.getStats();
            const achievements = [];

            // Time-based achievements
            if (stats.timeSpent >= 3600 && !playerStats.hasAchievement('time_1hour')) { // 1 hour
                achievements.push({ 
                    id: 'time_1hour', 
                    name: 'Dedicated Student', 
                    description: 'Spent 1 hour learning disaster preparedness!' 
                });
            }

            // Streak achievements
            if (stats.currentStreak >= 3 && !playerStats.hasAchievement('streak_3')) {
                achievements.push({ 
                    id: 'streak_3', 
                    name: 'On Fire!', 
                    description: 'Completed 3 games in a row!' 
                });
            }

            // Game variety achievements
            const uniqueGames = Object.keys(stats.gamesCompleted).length;
            if (uniqueGames >= 3 && !playerStats.hasAchievement('variety_3')) {
                achievements.push({ 
                    id: 'variety_3', 
                    name: 'Well Rounded', 
                    description: 'Played 3 different types of games!' 
                });
            }

            if (uniqueGames >= 5 && !playerStats.hasAchievement('variety_5')) {
                achievements.push({ 
                    id: 'variety_5', 
                    name: 'Game Master', 
                    description: 'Played 5 different types of games!' 
                });
            }

            // High score achievements
            if (stats.maxPoints >= 1000 && !playerStats.hasAchievement('score_1000')) {
                achievements.push({ 
                    id: 'score_1000', 
                    name: 'Elite Responder', 
                    description: 'Scored over 1000 points in a single game!' 
                });
            }

            // Add any new achievements
            achievements.forEach(achievement => {
                if (!playerStats.hasAchievement(achievement.id)) {
                    playerStats.stats.achievements.push(achievement);
                    showAchievement(achievement);
                }
            });

            if (achievements.length > 0) {
                playerStats.saveStats();
            }
        }

        // Game completion with enhanced tracking
        function completeGame(gameId, finalPoints, timeSpent = 0) {
            // Record completion
            const achievements = playerStats.recordGameComplete(gameId, finalPoints, timeSpent);
            
            // Update display
            updateStatsDisplay();
            
            // Check for special achievements
            checkSpecialAchievements();
            
            // Show achievements if any
            if (achievements.length > 0) {
                achievements.forEach((achievement, index) => {
                    setTimeout(() => {
                        showAchievement(achievement);
                    }, index * 2000);
                });
            }

            // Show completion message with more detail
            setTimeout(() => {
                const stats = playerStats.getStats();
                let message = `🎉 Game Complete!\n\n`;
                message += `Your Score: ${finalPoints} points\n`;
                message += `Time Played: ${Math.floor(timeSpent / 60)} minutes\n`;
                message += `Total Games: ${stats.gamesPlayed}\n`;
                message += `Your Best: ${stats.maxPoints} points\n`;
                
                if (finalPoints >= stats.maxPoints && finalPoints > 0) {
                    message += `\n🏆 NEW HIGH SCORE! 🏆`;
                }
                
                message += `\n\nKeep learning and stay prepared!`;
                
                alert(message);
                
                // Reset game interface
                exitGame();
            }, achievements.length * 2000 + 1000);
        }

        // Enhanced stats display with more information
        function updateStatsDisplay() {
            const stats = playerStats.getStats();
            document.getElementById('gamesPlayedCount').textContent = stats.gamesPlayed;
            document.getElementById('lastGamePoints').textContent = stats.lastGamePoints;
            document.getElementById('maxPointsEver').textContent = stats.maxPoints;
            
            // Add visual indicators for achievements
            const gamesPlayedElement = document.getElementById('gamesPlayedCount');
            if (stats.gamesPlayed >= 10) {
                gamesPlayedElement.style.color = '#4caf50';
                gamesPlayedElement.parentElement.querySelector('.stat-label').innerHTML = 'Games Played 🏆';
            }
            
            const maxPointsElement = document.getElementById('maxPointsEver');
            if (stats.maxPoints >= 500) {
                maxPointsElement.style.color = '#ff9800';
                maxPointsElement.parentElement.querySelector('.stat-label').innerHTML = 'Max Points ⭐';
            }
        }

        // Add reset progress function for testing
        function resetProgress() {
            if (confirm('Are you sure you want to reset all progress? This cannot be undone.')) {
                playerStats.reset();
                updateStatsDisplay();
                document.getElementById('currentGamePoints').textContent = '0';
                alert('Progress reset successfully!');
            }
        }

        // Enhanced achievement popup with better styling
        function showAchievement(achievement) {
            const popup = document.getElementById('achievementPopup');
            
            // Determine icon based on achievement type
            let icon = '🏆';
            if (achievement.id.includes('score')) icon = '⭐';
            if (achievement.id.includes('time')) icon = '⏰';
            if (achievement.id.includes('streak')) icon = '🔥';
            if (achievement.id.includes('variety')) icon = '🎮';
            if (achievement.id.includes('perfect')) icon = '💎';
            
            document.getElementById('achievementIcon').textContent = icon;
            document.getElementById('achievementTitle').textContent = `${achievement.name} Unlocked!`;
            document.getElementById('achievementDesc').textContent = achievement.description;
            
            popup.classList.add('show');
            
            // Play achievement sound effect (if you have one)
            // new Audio('achievement.mp3').play().catch(() => {});
            
            setTimeout(() => {
                popup.classList.remove('show');
            }, 4000);
        }

        // Updated game starter functions
        function startDisasterPoly() {
            openGameModal('disasterpoly');
        }

        function startQuiz() {
            openGameModal('quiz');
        }

        function startCityManager() {
            openGameModal('citymanager');
        }

        function startTsunamiEscape() {
            openGameModal('tsunamiescape');
        }

        function startHurricaneHero() {
            openGameModal('hurricanehero');
        }

        function startWildfireWatch() {
            openGameModal('wildfirewatch');
        }

        function startQuakeResponse() {
            openGameModal('quakeresponse');
        }

        function startFloodplainProject() {
            openGameModal('floodplainproject');
        }

        function startStopDisasters() {
            openGameModal('stopdisasters');
        }

        function startDisasterResponse() {
            openGameModal('disasterresponse');
        }

        function startRoadToSafety() {
            alert('Road to Safety game will be available soon with full avatar selection and scenario navigation!');
        }

        function startDisasterMind() {
            alert('Disaster Mind FEMA simulation will be available soon with comprehensive training modules!');
        }

        function startFloodQuest() {
            alert('FloodQuest urban flooding game will be available soon with city planning challenges!');
        }

        function startDisasterQuest() {
            alert('Disaster Quest escape room will be available soon with immersive puzzle challenges!');
        }

        function startKitBuilder() {
            alert('Survival Kit Builder will be available soon with budget management and scenario-specific kits!');
        }

        function startRescueMission() {
            alert('Rescue Mission Simulator will be available soon with role-playing first responder scenarios!');
        }

        function startTriviaBattle() {
            alert('Disaster Trivia Battle will be available soon with multiplayer competitive gameplay!');
        }

        function startDrillRace() {
            console.log('startDrillRace called');
            console.log('gameDatabase:', gameDatabase);
            console.log('drillrace entry:', gameDatabase['drillrace']);
            alert('startDrillRace function called - check console for details');
            openGameModal('drillrace');
        }

        function startDetectiveGame() {
            alert('Disaster Detective will be available soon with myth-busting investigation gameplay!');
        }

        // Close modal when clicking outside
        document.addEventListener('click', function(e) {
            if (e.target.classList.contains('game-modal')) {
                if (e.target.id === 'gameModal') {
                    closeGameModal();
                } else if (e.target.id === 'rulesModal') {
                    closeRulesModal();
                }
            }
            if (e.target.classList.contains('info-popup')) {
                closeInfoPopup();
            }
        });

        // General Info Popup Functions
        function openInfoPopup(title, subtitle, content, icon = 'fas fa-info-circle') {
            document.getElementById('popupIcon').innerHTML = `<i class="${icon}"></i>`;
            document.getElementById('popupTitle').textContent = title;
            document.getElementById('popupSubtitle').textContent = subtitle;
            
            // Handle different content types
            const popupBody = document.getElementById('popupBody');
            if (typeof content === 'string') {
                popupBody.innerHTML = `<div class="popup-description">${content}</div>`;
            } else {
                // Content is an object with structured data
                let bodyHTML = '';
                
                if (content.description) {
                    bodyHTML += `<div class="popup-description">${content.description}</div>`;
                }
                
                if (content.sections) {
                    content.sections.forEach(section => {
                        bodyHTML += `
                            <div class="popup-section">
                                <h4><i class="${section.icon}"></i> ${section.title}</h4>
                                <ul class="popup-list">
                                    ${section.items.map(item => `<li><i class="fas fa-check"></i> ${item}</li>`).join('')}
                                </ul>
                            </div>
                        `;
                    });
                }
                
                if (content.highlights) {
                    content.highlights.forEach(highlight => {
                        bodyHTML += `<div class="popup-highlight">${highlight}</div>`;
                    });
                }
                
                if (content.warnings) {
                    content.warnings.forEach(warning => {
                        bodyHTML += `<div class="popup-warning"><strong>⚠️ Warning:</strong> ${warning}</div>`;
                    });
                }
                
                if (content.tips) {
                    content.tips.forEach(tip => {
                        bodyHTML += `<div class="popup-tip"><strong>💡 Tip:</strong> ${tip}</div>`;
                    });
                }
                
                if (content.grid) {
                    bodyHTML += '<div class="popup-grid">';
                    content.grid.forEach(card => {
                        bodyHTML += `
                            <div class="popup-card">
                                <h5>${card.title}</h5>
                                <ul class="popup-list">
                                    ${card.items.map(item => `<li><i class="fas fa-arrow-right"></i> ${item}</li>`).join('')}
                                </ul>
                            </div>
                        `;
                    });
                    bodyHTML += '</div>';
                }
                
                popupBody.innerHTML = bodyHTML;
            }
            
            document.getElementById('infoPopup').classList.add('active');
            document.body.style.overflow = 'hidden';
        }

        function closeInfoPopup() {
            document.getElementById('infoPopup').classList.remove('active');
            document.body.style.overflow = 'auto';
        }

        // Keyboard navigation
        document.addEventListener('keydown', function(e) {
            if (e.key === 'Escape') {
                if (document.getElementById('gameInterface').classList.contains('active')) {
                    exitGame();
                } else if (document.getElementById('gameModal').classList.contains('active')) {
                    closeGameModal();
                } else if (document.getElementById('rulesModal').classList.contains('active')) {
                    closeRulesModal();
                } else if (document.getElementById('infoPopup').classList.contains('active')) {
                    closeInfoPopup();
                }
            }
        });

        // Updated game action functions
        function viewRules() {
            openInfoPopup(
                'DisasterPoly Rules',
                'Board Game Instructions',
                {
                    description: 'Learn how to play DisasterPoly - the disaster preparedness board game!',
                    sections: [
                        {
                            title: 'Game Setup',
                            icon: 'fas fa-dice',
                            items: [
                                'Each player starts at GO with 3 lives and 0 points',
                                'Roll the dice to move around the board',
                                'Take turns in clockwise order',
                                'Keep track of your lives and points'
                            ]
                        },
                        {
                            title: 'Gameplay Rules',
                            icon: 'fas fa-gamepad',
                            items: [
                                'Landing on disaster squares costs you 1 life and 50 points',
                                'Landing on safe zones gives you 100 points',
                                'Corner squares give bonus 200 points',
                                'Passing GO gives you 50 points',
                                'Answer quiz questions for bonus points'
                            ]
                        },
                        {
                            title: 'Winning & Losing',
                            icon: 'fas fa-trophy',
                            items: [
                                'First player to complete 3 rounds wins!',
                                'If you lose all lives, you\'re eliminated',
                                'Game ends when someone completes 3 rounds or all players are eliminated',
                                'Player with most points wins if multiple complete'
                            ]
                        }
                    ]
                },
                'fas fa-dice'
            );
        }

        function viewQuizHistory() {
            openInfoPopup(
                'Quiz History',
                'Your Past Performance',
                {
                    description: 'Track your quiz progress and achievements over time.',
                    sections: [
                        {
                            title: 'Recent Scores',
                            icon: 'fas fa-chart-line',
                            items: [
                                'Last Quiz: 85% - Safety Expert Badge Earned',
                                'Previous Quiz: 72% - Good Progress',
                                'Average Score: 78%',
                                'Best Score: 95% - Quiz Master Badge'
                            ]
                        },
                        {
                            title: 'Achievements Unlocked',
                            icon: 'fas fa-trophy',
                            items: [
                                'Quiz Master - Perfect score achieved',
                                'Safety Expert - 80%+ score achieved',
                                'Preparedness Pro - 100+ points in single quiz',
                                'Consistent Learner - 5 quizzes completed'
                            ]
                        }
                    ],
                    tips: [
                        'Take quizzes regularly to improve your disaster preparedness knowledge',
                        'Review incorrect answers to learn from mistakes'
                    ]
                },
                'fas fa-history'
            );
        }

        function viewCityGuide() {
            openInfoPopup(
                'City Building Guide',
                'Build Disaster-Resilient Communities',
                {
                    description: 'Learn how to design and manage cities that can withstand natural disasters through strategic planning and infrastructure development.',
                    sections: [
                        {
                            title: 'Pre-Disaster Phase',
                            icon: 'fas fa-hard-hat',
                            items: [
                                'Place fire stations every 10 blocks for rapid response',
                                'Build hospitals near residential areas',
                                'Create multiple evacuation routes',
                                'Reinforce critical infrastructure against disasters',
                                'Install early warning systems',
                                'Develop emergency shelters'
                            ]
                        },
                        {
                            title: 'During Disaster',
                            icon: 'fas fa-exclamation-triangle',
                            items: [
                                'Deploy first responders efficiently',
                                'Manage water and power systems',
                                'Minimize civilian casualties',
                                'Coordinate emergency services',
                                'Maintain communication networks',
                                'Execute evacuation plans'
                            ]
                        },
                        {
                            title: 'Post-Disaster Recovery',
                            icon: 'fas fa-tools',
                            items: [
                                'Clear debris systematically',
                                'Rebuild stronger infrastructure',
                                'Support community recovery programs',
                                'Learn from the disaster experience',
                                'Update emergency plans',
                                'Strengthen building codes'
                            ]
                        }
                    ],
                    highlights: [
                        'Strategic placement of emergency services can reduce response times by up to 50%',
                        'Multiple evacuation routes prevent bottlenecks during emergencies'
                    ]
                },
                'fas fa-city'
            );
        }

        // Quiz questions data
        const quizQuestions = [
            {
                question: "What is the most important thing to do during an earthquake?",
                options: ["Run outside immediately", "Drop, cover, and hold on", "Stand in a doorway", "Look for the nearest exit"],
                correct: 1,
                points: 10
            },
            {
                question: "How many days of water should you store for emergency preparedness?",
                options: ["1 day", "3 days", "7 days", "14 days"],
                correct: 1,
                points: 10
            },
            {
                question: "What is the emergency number in India?",
                options: ["911", "100", "112", "108"],
                correct: 2,
                points: 5
            },
            {
                question: "During a flood, you should:",
                options: ["Drive through flood water", "Walk through moving water", "Move to higher ground", "Stay in the basement"],
                correct: 2,
                points: 15
            },
            {
                question: "What does CPR stand for?",
                options: ["Cardiac Pulse Recovery", "Cardiopulmonary Resuscitation", "Critical Patient Response", "Chest Pressure Relief"],
                correct: 1,
                points: 10
            },
            {
                question: "In case of a fire, you should:",
                options: ["Use elevators to escape", "Open windows for fresh air", "Stay low and crawl", "Fight the fire yourself"],
                correct: 2,
                points: 15
            },
            {
                question: "How often should you test your smoke detectors?",
                options: ["Once a year", "Every 6 months", "Once a month", "Never"],
                correct: 2,
                points: 10
            },
            {
                question: "What is the best way to purify water during an emergency?",
                options: ["Let it sit in sunlight", "Boil for 1 minute", "Add salt", "Strain through cloth"],
                correct: 1,
                points: 15
            },
            {
                question: "During a tornado, the safest place is:",
                options: ["In a car", "Basement or interior room", "Near windows", "On the roof"],
                correct: 1,
                points: 20
            },
            {
                question: "What should be in a basic first aid kit?",
                options: ["Only bandages", "Bandages, antiseptic, pain relievers", "Just medicines", "Only emergency numbers"],
                correct: 1,
                points: 10
            }
        ];

        function startDisasterPoly() {
            document.getElementById('disasterPolyGame').style.display = 'block';
            document.getElementById('quizGame').style.display = 'none';
            currentGame = 'disasterpoly';
            initializeBoard();
        }

        function startQuiz() {
            document.getElementById('quizGame').style.display = 'block';
            document.getElementById('disasterPolyGame').style.display = 'none';
            currentGame = 'quiz';
            initializeQuiz();
        }

        function initializeBoard() {
            const board = document.getElementById('gameBoard');
            const squares = [];
            
            // Create board squares
            const squareTypes = [
                {name: "START", type: "corner"},
                {name: "Flood\nZone", type: "disaster"},
                {name: "Safe\nHouse", type: "safe"},
                {name: "Fire\nAlert", type: "disaster"},
                {name: "Hospital", type: "safe"},
                {name: "Earthquake", type: "disaster"},
                {name: "Emergency\nKit", type: "safe"},
                {name: "SHELTER", type: "corner"},
                {name: "Tornado", type: "disaster"},
                {name: "First Aid", type: "safe"},
                {name: "Landslide", type: "disaster"},
                {name: "Rescue\nTeam", type: "safe"},
                {name: "Hurricane", type: "disaster"},
                {name: "Safe\nZone", type: "safe"},
                {name: "EVACUATION", type: "corner"},
                {name: "Tsunami", type: "disaster"}
            ];

            // Position squares around the board
            for (let i = 0; i < 16; i++) {
                const square = document.createElement('div');
                square.className = `board-square ${squareTypes[i].type}`;
                square.textContent = squareTypes[i].name;
                square.id = `square-${i}`;
                
                // Position calculation for a square board
                const side = Math.floor(i / 4);
                const pos = i % 4;
                
                if (side === 0) { // Top
                    square.style.left = `${pos * 120 + 40}px`;
                    square.style.top = '0px';
                } else if (side === 1) { // Right
                    square.style.right = '0px';
                    square.style.top = `${pos * 120 + 40}px`;
                } else if (side === 2) { // Bottom
                    square.style.right = `${pos * 120 + 40}px`;
                    square.style.bottom = '0px';
                } else { // Left
                    square.style.left = '0px';
                    square.style.bottom = `${pos * 120 + 40}px`;
                }
                
                board.appendChild(square);
            }
        }

        function rollDice() {
            const diceValue = Math.floor(Math.random() * 6) + 1;
            document.getElementById('diceDisplay').textContent = diceValue;
            
            // Move current player
            const player = currentPlayer === 1 ? player1 : player2;
            player.position = (player.position + diceValue) % 16;
            
            // Update display
            document.getElementById(`p${currentPlayer}Position`).textContent = player.position;
            
            // Handle square effects
            handleSquareEffect(player);
            
            // Update score display
            document.getElementById(`p${currentPlayer}Score`).textContent = player.score;
            document.getElementById(`p${currentPlayer}Lives`).textContent = player.lives;
        }

        function handleSquareEffect(player) {
            const squareElement = document.getElementById(`square-${player.position}`);
            const squareType = squareElement.className.includes('disaster') ? 'disaster' : 
                              squareElement.className.includes('safe') ? 'safe' : 'corner';
            
            switch(squareType) {
                case 'disaster':
                    player.lives--;
                    player.score = Math.max(0, player.score - 50);
                    alert(`Disaster! You lost a life and 50 points.`);
                    break;
                case 'safe':
                    player.score += 100;
                    alert(`Safe zone! You gained 100 points.`);
                    break;
                case 'corner':
                    player.score += 200;
                    alert(`Special location! You gained 200 points.`);
                    break;
            }
            
            if (player.lives <= 0) {
                alert(`Game Over for Player ${currentPlayer}!`);
            }
        }

        function endTurn() {
            currentPlayer = currentPlayer === 1 ? 2 : 1;
            alert(`Player ${currentPlayer}'s turn!`);
        }

        function initializeQuiz() {
            quizData = [...quizQuestions];
            currentQuestionIndex = 0;
            quizScore = 0;
            selectedAnswer = null;
            
            document.getElementById('totalQuestions').textContent = quizData.length;
            document.getElementById('quizResults').style.display = 'none';
            document.getElementById('questionCard').style.display = 'block';
            
            loadQuestion();
        }

        function loadQuestion() {
            if (currentQuestionIndex >= quizData.length) {
                showQuizResults();
                return;
            }
            
            const question = quizData[currentQuestionIndex];
            document.getElementById('currentQuestion').textContent = currentQuestionIndex + 1;
            document.getElementById('questionNumber').textContent = currentQuestionIndex + 1;
            document.getElementById('questionText').textContent = question.question;
            document.getElementById('questionPoints').textContent = `+${question.points} points`;
            
            const optionsGrid = document.getElementById('optionsGrid');
            optionsGrid.innerHTML = '';
            
            question.options.forEach((option, index) => {
                const button = document.createElement('button');
                button.className = 'option-button';
                button.textContent = option;
                button.onclick = () => selectAnswer(index);
                optionsGrid.appendChild(button);
            });
            
            document.getElementById('nextButton').disabled = true;
            selectedAnswer = null;
            
            // Update progress
            const progress = ((currentQuestionIndex) / quizData.length) * 100;
            document.getElementById('quizProgress').style.width = progress + '%';
        }

        function selectAnswer(answerIndex) {
            const question = quizData[currentQuestionIndex];
            const options = document.querySelectorAll('.option-button');
            
            // Remove previous selections
            options.forEach(option => {
                option.classList.remove('selected', 'correct', 'incorrect');
            });
            
            // Mark selected answer
            options[answerIndex].classList.add('selected');
            selectedAnswer = answerIndex;
            
            // Show correct/incorrect after selection
            setTimeout(() => {
                options[question.correct].classList.add('correct');
                if (answerIndex !== question.correct) {
                    options[answerIndex].classList.add('incorrect');
                } else {
                    quizScore += question.points;
                }
                
                document.getElementById('nextButton').disabled = false;
            }, 500);
        }

        function nextQuestion() {
            currentQuestionIndex++;
            loadQuestion();
        }

        function showQuizResults() {
            document.getElementById('questionCard').style.display = 'none';
            document.getElementById('quizResults').style.display = 'block';
            
            const correctCount = quizData.filter((q, i) => selectedAnswer === q.correct).length;
            
            document.getElementById('finalScore').textContent = quizScore;
            document.getElementById('correctAnswers').textContent = correctCount;
            document.getElementById('totalAnswered').textContent = quizData.length;
            
            // Award badges
            const badgesContainer = document.getElementById('badgesEarned');
            badgesContainer.innerHTML = '';
            
            const badges = [];
            if (quizScore >= 100) badges.push('Quiz Master');
            if (correctCount === quizData.length) badges.push('Perfect Score');
            if (quizScore >= 75) badges.push('Safety Expert');
            
            badges.forEach(badge => {
                const badgeElement = document.createElement('span');
                badgeElement.className = 'achievement-badge';
                badgeElement.textContent = badge;
                badgesContainer.appendChild(badgeElement);
            });
            
            // Update progress to 100%
            document.getElementById('quizProgress').style.width = '100%';
        }

        function restartQuiz() {
            initializeQuiz();
        }

        function exitQuiz() {
            document.getElementById('quizGame').style.display = 'none';
            currentGame = null;
        }

        // New Game Functions

        // SimCity: Disaster Manager
        function startCityManager() {
            alert(`Welcome to SimCity: Disaster Manager! 🏙️

Build a resilient city that can withstand disasters:
• Plan emergency services strategically
• Create evacuation routes  
• Build reinforced structures
• Manage post-disaster recovery

Features:
✓ Pre-disaster planning phase
✓ Real-time disaster management
✓ Resource allocation challenges
✓ Community recovery scenarios

Game starting soon...`);
        }

        // Tsunami Escape
        function startTsunamiEscape() {
            alert(`Tsunami Escape Challenge! 🌊

MISSION: Reach high ground before the tsunami hits!

Warning Signs to Watch For:
• Ocean water suddenly receding
• Loud roar from the ocean
• Ground shaking from earthquake
• Animals acting strangely

Your Tasks:
✓ Solve puzzles to clear escape routes
✓ Help others find safe paths
✓ Use tools to open blocked doors
✓ Move inland and uphill quickly

Remember: Every second counts!
Game loading...`);
        }

        function viewTsunamiTips() {
            openInfoPopup(
                'Tsunami Safety Tips',
                'Life-Saving Tsunami Preparedness',
                {
                    description: 'Tsunamis can strike with little warning. Learn the essential safety measures to protect yourself and your family.',
                    sections: [
                        {
                            title: 'Before a Tsunami',
                            icon: 'fas fa-shield-alt',
                            items: [
                                'Know your evacuation zone and routes',
                                'Plan escape routes to high ground (100+ feet elevation)',
                                'Practice evacuation drills with your family',
                                'Prepare emergency kits for quick evacuation',
                                'Learn natural warning signs',
                                'Sign up for emergency alerts'
                            ]
                        },
                        {
                            title: 'During a Tsunami',
                            icon: 'fas fa-running',
                            items: [
                                'Move inland and uphill immediately',
                                'Don\'t wait for official warnings',
                                'Stay away from the beach and coast',
                                'Help others evacuate if safely possible',
                                'Abandon your car if stuck in traffic',
                                'Get to high ground or upper floors of sturdy buildings'
                            ]
                        },
                        {
                            title: 'After a Tsunami',
                            icon: 'fas fa-exclamation-triangle',
                            items: [
                                'Stay away from damaged areas',
                                'Watch for additional waves (tsunamis come in series)',
                                'Listen for official all-clear announcements',
                                'Be careful of debris and flooding',
                                'Avoid driving through flood waters',
                                'Check for injuries and provide first aid'
                            ]
                        }
                    ],
                    warnings: [
                        'Tsunamis can travel inland for miles - don\'t think you\'re safe just because you\'re not at the beach',
                        'The first wave may not be the largest - stay away until authorities give the all-clear'
                    ],
                    tips: [
                        'If you feel a strong earthquake or see the ocean receding, evacuate immediately',
                        'A tsunami can move faster than you can run - start evacuating as soon as you recognize the signs'
                    ]
                },
                'fas fa-water'
            );
        }

        // Hurricane Hero
        function startHurricaneHero() {
            alert(`Hurricane Hero: Resource Dash! 🌀

Hurricane approaching in 48 hours!

Your Mission:
• Secure windows and doors
• Stock up on water (1 gallon per person per day)
• Gather non-perishable food
• Prepare emergency go-bags
• Help neighbors prepare

Decision Challenges:
⚡ Limited time and resources
⚡ Choose between personal/community needs
⚡ Adapt to changing storm predictions
⚡ Coordinate with emergency services

Ready to be a hero?`);
        }

        function viewHurricaneGuide() {
            openInfoPopup(
                'Hurricane Preparation Guide',
                'Essential Hurricane Preparedness Steps',
                {
                    description: 'Hurricanes give you time to prepare, but that time is limited. Follow this timeline to maximize your safety and readiness.',
                    grid: [
                        {
                            title: '72 Hours Before',
                            items: [
                                'Monitor weather updates constantly',
                                'Review and practice evacuation plans',
                                'Secure or bring in outdoor items',
                                'Stock up on supplies (food, water, medicine)',
                                'Fill up vehicle gas tanks',
                                'Withdraw cash for emergencies'
                            ]
                        },
                        {
                            title: '48 Hours Before',
                            items: [
                                'Board up windows with plywood',
                                'Fill bathtubs and containers with water',
                                'Charge all electronic devices',
                                'Prepare to evacuate if ordered',
                                'Move to interior rooms away from windows',
                                'Review insurance policies'
                            ]
                        },
                        {
                            title: '24 Hours Before',
                            items: [
                                'Stay indoors and avoid travel',
                                'Avoid using candles (use flashlights)',
                                'Keep away from windows and glass doors',
                                'Stay tuned to emergency broadcasts',
                                'Keep emergency kit accessible',
                                'Maintain communication with family'
                            ]
                        },
                        {
                            title: 'During the Storm',
                            items: [
                                'Stay in the safest room (interior, away from windows)',
                                'Do not go outside during the eye',
                                'Listen for tornado warnings',
                                'Avoid flooded roads and areas',
                                'Use battery-powered radio for updates',
                                'Stay calm and patient'
                            ]
                        }
                    ],
                    warnings: [
                        'The eye of the hurricane is NOT the end - devastating winds will return from the opposite direction',
                        'Storm surge can be the most deadly aspect of a hurricane'
                    ],
                    tips: [
                        'One gallon of water per person per day for at least 3 days',
                        'Have a battery-powered or hand-crank radio',
                        'Keep important documents in waterproof containers'
                    ]
                },
                'fas fa-wind'
            );
        }

        // Wildfire Watch
        function startWildfireWatch() {
            alert(`Wildfire Watch - Incident Command! 🔥

You are the Incident Commander!

Your Resources:
• Ground firefighting crews
• Air tankers and helicopters
• Bulldozers for firebreaks
• Emergency evacuation teams

Challenges:
⚡ Changing wind directions
⚡ Limited water resources
⚡ Civilian evacuations
⚡ Protecting structures
⚡ New fire outbreaks

Strategic decisions await you!
Command post activating...`);
        }

        function viewFireStrategy() {
            openInfoPopup(
                'Wildfire Strategy Guide',
                'Incident Command Best Practices',
                {
                    description: 'Effective wildfire management requires strategic thinking, rapid decision-making, and coordinated response efforts.',
                    sections: [
                        {
                            title: 'Initial Assessment',
                            icon: 'fas fa-search',
                            items: [
                                'Check wind speed and direction (critical factor)',
                                'Identify fuel sources (dry vegetation, structures)',
                                'Locate available water sources',
                                'Map primary and secondary evacuation routes',
                                'Assess terrain and accessibility',
                                'Evaluate weather forecasts'
                            ]
                        },
                        {
                            title: 'Tactical Operations',
                            icon: 'fas fa-fire-extinguisher',
                            items: [
                                'Create firebreaks to stop fire spread',
                                'Deploy air support for spot fires and remote areas',
                                'Protect critical infrastructure (hospitals, schools)',
                                'Coordinate evacuation zones and timing',
                                'Position crews for maximum effectiveness',
                                'Establish water supply and access routes'
                            ]
                        },
                        {
                            title: 'Adaptive Management',
                            icon: 'fas fa-sync-alt',
                            items: [
                                'Monitor weather changes constantly',
                                'Reposition crews based on fire behavior',
                                'Maintain communication with all teams',
                                'Plan for worst-case scenarios',
                                'Adjust tactics based on fire progression',
                                'Coordinate with mutual aid resources'
                            ]
                        }
                    ],
                    warnings: [
                        'Wind changes can dramatically alter fire behavior in minutes',
                        'Never put crews in positions where they cannot escape safely'
                    ],
                    tips: [
                        'The first hour is critical - aggressive initial attack often prevents large fires',
                        'Always have an escape route and safety zone identified'
                    ]
                },
                'fas fa-fire'
            );
        }

        // Quake Response
        function startQuakeResponse() {
            alert(`Earthquake Search & Rescue! 🏗️

Major earthquake just struck!

Your Mission:
• Search collapsed buildings safely
• Assess structural integrity
• Rescue trapped civilians
• Provide emergency first aid

Critical Skills:
✓ Risk assessment of damaged structures
✓ Safe debris removal techniques
✓ Triage and first aid procedures
✓ Team coordination under pressure

Time is critical - lives depend on you!
Rescue operation starting...`);
        }

        function viewRescueGuide() {
            openInfoPopup(
                'Search & Rescue Guide',
                'Emergency Response Protocols',
                {
                    description: 'Search and rescue operations save lives, but they must be conducted safely and systematically to be effective.',
                    sections: [
                        {
                            title: 'Safety First Principles',
                            icon: 'fas fa-hard-hat',
                            items: [
                                'Assess building stability before entering',
                                'Use proper protective equipment (PPE)',
                                'Work in teams of at least 2, never alone',
                                'Watch for aftershocks and secondary hazards',
                                'Establish communication with command post',
                                'Know your escape routes at all times'
                            ]
                        },
                        {
                            title: 'Search Techniques',
                            icon: 'fas fa-search',
                            items: [
                                'Call out loudly and listen for responses',
                                'Use systematic search patterns (grid method)',
                                'Mark searched areas clearly with spray paint',
                                'Document survivor locations and conditions',
                                'Use search dogs when available',
                                'Check voids and protected spaces first'
                            ]
                        },
                        {
                            title: 'Rescue Priorities',
                            icon: 'fas fa-sort-amount-down',
                            items: [
                                'Most severely injured first (life-threatening)',
                                'Easiest rescues when injury severity is equal',
                                'Consider available resources and time',
                                'Don\'t risk more lives unnecessarily',
                                'Coordinate with medical teams',
                                'Document all rescue activities'
                            ]
                        }
                    ],
                    warnings: [
                        'Do not attempt rescues beyond your training and capabilities',
                        'Unstable structures can collapse without warning'
                    ],
                    tips: [
                        'Listen carefully - trapped victims may be weak and barely audible',
                        'Use the CERT marking system to track search progress'
                    ]
                },
                'fas fa-hands-helping'
            );
        }

        // The Floodplain Project
        function startFloodplainProject() {
            alert(`The Floodplain Project! 💧

Welcome to our collaborative community!

Choose Your Role:
🔧 Engineer - Design flood defenses
👥 Community Leader - Organize drills
🏠 Homeowner - Protect your property
🚨 Emergency Manager - Plan responses

Seasonal Challenges:
• Spring: Heavy rains and snowmelt
• Summer: Flash flood risks
• Fall: Hurricane season
• Winter: Ice jam flooding

Together we build resilience!
Community meeting starting...`);
        }

        function viewFloodGuide() {
            openInfoPopup(
                'Flood Prevention & Management',
                'Building Community Flood Resilience',
                {
                    description: 'Comprehensive flood management requires engineering solutions, community preparedness, individual actions, and long-term planning.',
                    sections: [
                        {
                            title: 'Engineering Solutions',
                            icon: 'fas fa-tools',
                            items: [
                                'Build levees and floodwalls in high-risk areas',
                                'Improve drainage systems and storm sewers',
                                'Create retention ponds and detention basins',
                                'Restore natural floodplains and wetlands',
                                'Install flood barriers and gates',
                                'Upgrade infrastructure to handle extreme weather'
                            ]
                        },
                        {
                            title: 'Community Preparedness',
                            icon: 'fas fa-users',
                            items: [
                                'Conduct regular evacuation drills',
                                'Establish emergency shelters and staging areas',
                                'Create robust communication networks',
                                'Train local response teams and volunteers',
                                'Develop early warning systems',
                                'Create flood response plans'
                            ]
                        },
                        {
                            title: 'Individual Actions',
                            icon: 'fas fa-home',
                            items: [
                                'Elevate utilities above potential flood levels',
                                'Install sump pumps and backflow valves',
                                'Maintain emergency supply kits',
                                'Know evacuation routes and shelter locations',
                                'Purchase flood insurance',
                                'Create family emergency communication plans'
                            ]
                        },
                        {
                            title: 'Long-term Resilience',
                            icon: 'fas fa-seedling',
                            items: [
                                'Implement sustainable land use planning',
                                'Develop green infrastructure solutions',
                                'Regular maintenance and system updates',
                                'Community education and awareness programs',
                                'Climate adaptation planning',
                                'Post-flood recovery and improvement strategies'
                            ]
                        }
                    ],
                    tips: [
                        'Six inches of moving water can knock you down',
                        'Turn Around, Don\'t Drown - most flood deaths occur in vehicles',
                        'Flash floods can occur with little to no warning'
                    ]
                },
                'fas fa-tint'
            );
        }

        // Additional Active Disaster Management Games

        // Stop Disasters! (UNDRR)
        function startStopDisasters() {
            alert(`Stop Disasters! - UNDRR Official Game 🌍

Welcome, Disaster Risk Manager!

Your Mission:
• Build safer communities
• Reduce disaster impacts
• Manage time and resource constraints
• Handle multiple disaster types

Disasters to Manage:
🌊 Tsunamis - Coastal warning systems
🔥 Wildfires - Firebreaks and evacuation
🌀 Hurricanes - Shelters and preparations  
🏗️ Earthquakes - Building codes and safety
💧 Floods - Drainage and barriers

Start building resilience now!`);
        }

        function viewUNDRRGuide() {
            openInfoPopup(
                'UNDRR Disaster Risk Reduction Guide',
                'Sendai Framework for Disaster Risk Reduction',
                {
                    description: 'The United Nations Office for Disaster Risk Reduction (UNDRR) provides the global framework for reducing disaster risks and building resilient communities.',
                    sections: [
                        {
                            title: 'Sendai Framework Priorities',
                            icon: 'fas fa-list-ol',
                            items: [
                                '1. Understanding disaster risk',
                                '2. Strengthening disaster risk governance',
                                '3. Investing in disaster risk reduction',
                                '4. Enhancing disaster preparedness for effective response'
                            ]
                        },
                        {
                            title: 'Key Strategies',
                            icon: 'fas fa-strategy',
                            items: [
                                'Build back better after disasters',
                                'Mainstream disaster risk reduction in policies',
                                'Ensure inclusive and accessible approaches',
                                'Promote international cooperation',
                                'Strengthen early warning systems',
                                'Reduce underlying disaster risk factors'
                            ]
                        },
                        {
                            title: 'Community Actions',
                            icon: 'fas fa-users',
                            items: [
                                'Risk-informed development planning',
                                'Implement multi-hazard early warning systems',
                                'Conduct public awareness and education campaigns',
                                'Use multi-hazard approach to planning',
                                'Strengthen local governance for disaster risk management',
                                'Build community resilience and social cohesion'
                            ]
                        }
                    ],
                    highlights: [
                        'Every $1 invested in disaster risk reduction saves $4 in disaster response',
                        'The Sendai Framework aims to substantially reduce disaster risk and losses by 2030'
                    ],
                    tips: [
                        'Disaster risk reduction is everyone\'s responsibility',
                        'Prevention and preparedness are more cost-effective than response and recovery'
                    ]
                },
                'fas fa-globe-americas'
            );
        }

        // Disaster Response Game
        function startDisasterResponse() {
            alert(`Disaster Response Game - Quick Decision Challenge! 🚨

SITUATION: Multiple emergencies emerging!

Your Challenges:
⚡ Limited information available
⚡ Time-critical decisions required
⚡ Resource allocation under pressure
⚡ Coordinating multiple response teams

Crisis Scenarios:
🔥 Wildfire spreading rapidly
🌀 Hurricane approaching coast
🦠 Pandemic outbreak response
🌊 Flash flood warnings

Every second counts - lives depend on your decisions!
Emergency Operations Center activating...`);
        }

        function viewResponseGuide() {
            openInfoPopup(
                'Emergency Response Protocol',
                'Systematic Disaster Response Framework',
                {
                    description: 'Effective disaster response follows a structured timeline with specific priorities and actions for each phase.',
                    grid: [
                        {
                            title: 'Immediate Response (0-72 hours)',
                            items: [
                                'Assess situation and gather intelligence',
                                'Activate emergency operations center',
                                'Deploy first responders and emergency teams',
                                'Establish communication networks',
                                'Evacuate at-risk populations',
                                'Provide immediate life safety measures'
                            ]
                        },
                        {
                            title: 'Short-term Response (3-30 days)',
                            items: [
                                'Continue search and rescue operations',
                                'Provide emergency shelter and humanitarian aid',
                                'Restore critical infrastructure (power, water)',
                                'Coordinate with relief organizations',
                                'Establish temporary services',
                                'Begin damage assessment'
                            ]
                        },
                        {
                            title: 'Long-term Recovery (30+ days)',
                            items: [
                                'Rebuild damaged infrastructure stronger',
                                'Support community recovery programs',
                                'Implement lessons learned',
                                'Enhance future preparedness',
                                'Restore economic activity',
                                'Address long-term housing needs'
                            ]
                        },
                        {
                            title: 'Mitigation & Preparedness',
                            items: [
                                'Conduct post-disaster assessments',
                                'Update emergency plans',
                                'Strengthen building codes',
                                'Improve early warning systems',
                                'Train response personnel',
                                'Build community resilience'
                            ]
                        }
                    ],
                    highlights: [
                        'The first 72 hours are critical for life safety operations',
                        'Recovery can take months to years depending on disaster severity'
                    ],
                    tips: [
                        'Coordination between all levels of government is essential',
                        'Community involvement accelerates recovery'
                    ]
                },
                'fas fa-stopwatch'
            );
        }

        // Road to Safety
        function startRoadToSafety() {
            alert(`Road to Safety - Choose Your Avatar! 🛣️

Select your character and experience disaster preparedness from different perspectives:

👩‍👧‍👦 Single parent with young children
👴 Elderly person with mobility issues  
🧑‍🦯 Person with visual impairment
🏠 Homeowner in flood-prone area
👨‍💼 Office worker downtown
🧑‍🌾 Rural farm family

Each avatar faces unique challenges:
• Different resources and constraints
• Various support systems
• Diverse preparedness needs
• Real-world obstacles and barriers

Experience empathy through gameplay!`);
        }

        function viewSafetyGuide() {
            openInfoPopup(
                'Inclusive Safety Planning',
                'Emergency Preparedness for All',
                {
                    description: 'Learn how to create emergency plans that consider all community members and their unique needs.',
                    sections: [
                        {
                            title: 'Consider All Populations',
                            icon: 'fas fa-users',
                            items: [
                                'People with disabilities and special needs',
                                'Elderly adults and young children',
                                'Non-English speakers and diverse cultures',
                                'Low-income families with limited resources',
                                'Pet owners and service animal handlers'
                            ]
                        },
                        {
                            title: 'Accessibility Needs',
                            icon: 'fas fa-universal-access',
                            items: [
                                'Visual and audio emergency alert systems',
                                'Wheelchair accessible shelters and routes',
                                'Medical equipment backup power supplies',
                                'Transportation assistance for evacuation',
                                'Service animal accommodations and care'
                            ]
                        },
                        {
                            title: 'Community Support',
                            icon: 'fas fa-hands-helping',
                            items: [
                                'Neighbor helping networks and buddy systems',
                                'Cultural and language considerations',
                                'Address economic barriers to preparedness',
                                'Overcome social isolation factors',
                                'Build inclusive community partnerships'
                            ]
                        }
                    ]
                },
                'fas fa-shield-alt'
            );
        }

        // Disaster Mind
        function startDisasterMind() {
            alert(`Disaster Mind - FEMA Simulation Training! 🧠

Welcome to iThrive Sim - FEMA Partnership

Simulation Modules:
🏠 Household Preparedness
🏢 Workplace Emergency Planning
🏫 School Safety Protocols
🏥 Healthcare Facility Response
🏙️ Community Coordination

Critical Thinking Challenges:
• Resource prioritization decisions
• Multi-hazard planning scenarios
• Stakeholder coordination
• Risk communication strategies
• Recovery planning processes

FEMA standards met - begin training!`);
        }

        function viewFEMAGuide() {
            openInfoPopup(
                'FEMA Preparedness Guidelines',
                'Building National Resilience',
                {
                    description: 'FEMA promotes a whole community approach to emergency preparedness, emphasizing that preparedness is everyone\'s responsibility.',
                    sections: [
                        {
                            title: 'Individual/Family Preparedness',
                            icon: 'fas fa-home',
                            items: [
                                'Make a family emergency plan',
                                'Build an emergency supply kit',
                                'Stay informed about hazards in your area',
                                'Get involved in community preparedness',
                                'Practice your emergency plan regularly',
                                'Know your evacuation routes'
                            ]
                        },
                        {
                            title: 'Business Preparedness',
                            icon: 'fas fa-building',
                            items: [
                                'Develop business continuity planning',
                                'Provide employee emergency training',
                                'Protect critical infrastructure and assets',
                                'Create recovery procedures and protocols',
                                'Establish communication systems',
                                'Partner with local emergency management'
                            ]
                        },
                        {
                            title: 'Community Preparedness',
                            icon: 'fas fa-users',
                            items: [
                                'Use whole community approach to planning',
                                'Foster public-private partnerships',
                                'Conduct capability assessments',
                                'Implement exercise and training programs',
                                'Build social cohesion and networks',
                                'Address needs of vulnerable populations'
                            ]
                        }
                    ],
                    highlights: [
                        'Ready.gov provides comprehensive preparedness resources',
                        'FEMA emphasizes building capabilities before disasters strike'
                    ],
                    tips: [
                        'Start with simple steps - make a plan and build a kit',
                        'Preparedness is an ongoing process, not a one-time event'
                    ]
                },
                'fas fa-shield-alt'
            );
        }

        // FloodQuest
        function startFloodQuest() {
            alert(`FloodQuest - Urban Flooding Challenge! 🌊

Mission: Protect your city from flooding!

Flood Scenarios:
🌧️ Heavy rainfall events
❄️ Rapid snowmelt
🌊 Storm surge flooding
🏗️ Dam or levee failure
🚰 Infrastructure flooding

Your Tools:
• Flood prediction models
• Early warning systems
• Evacuation planning
• Infrastructure improvements
• Community education

Navigate the complexities of urban flood management!`);
        }

        function viewFloodQuestGuide() {
            openInfoPopup(
                'Urban Flood Preparedness',
                'Comprehensive Flood Management Strategy',
                {
                    description: 'Master urban flood preparedness with strategic planning, emergency response, and community recovery methods.',
                    sections: [
                        {
                            title: 'Planning Phase',
                            icon: 'fas fa-map-marked-alt',
                            items: [
                                'Identify flood-prone areas and risk zones',
                                'Develop multiple evacuation routes',
                                'Improve drainage and stormwater systems',
                                'Create temporary flood barriers and defenses',
                                'Map critical infrastructure vulnerabilities'
                            ]
                        },
                        {
                            title: 'Response Phase',
                            icon: 'fas fa-exclamation-triangle',
                            items: [
                                'Monitor weather conditions continuously',
                                'Issue timely warnings to all residents',
                                'Coordinate safe evacuations efficiently',
                                'Deploy emergency resources strategically',
                                'Maintain communication with all agencies'
                            ]
                        },
                        {
                            title: 'Recovery Phase',
                            icon: 'fas fa-tools',
                            items: [
                                'Assess damage safely before re-entry',
                                'Restore essential services quickly',
                                'Support affected residents and businesses',
                                'Implement lessons learned improvements',
                                'Build flood-resilient infrastructure'
                            ]
                        },
                        {
                            title: 'Community Actions',
                            icon: 'fas fa-hand-holding-water',
                            items: [
                                'Never drive through flood water ("Turn Around, Don\'t Drown")',
                                'Stay informed during weather events',
                                'Maintain property drainage systems',
                                'Support flood-resilient development policies'
                            ]
                        }
                    ]
                },
                'fas fa-water'
            );
        }

        // Disaster Quest Escape Room
        function startDisasterQuest() {
            alert(`Disaster Quest - Escape Room Challenge! 🚪

SCENARIO: You're trapped in a building during a disaster!

Your Mission:
⏰ Escape within the time limit
🧩 Solve evacuation puzzles
🎒 Choose correct emergency supplies
🚪 Find safe exit routes
🔌 Shut off utilities safely

Disaster Scenarios:
🔥 Building fire - find safe exits
🏗️ Earthquake - avoid falling debris  
💧 Flood - reach higher ground
💨 Chemical spill - avoid contamination

Work together - every second counts!
Room sealed... escape sequence initiated!`);
        }
=======

            <!-- User Profile at Bottom -->
            <div class="sidebar-user-profile">
                <div class="user-avatar" id="userAvatar">U</div>
                <div class="user-info">
                    <h4 id="sidebarUserName">User</h4>
                    <p>Student</p>
                </div>
            </div>
        </aside>

        <!-- Main Content -->
        <main class="main-content">
            <div class="container">
                <div class="header-section">
                    <h1>Gamified Disaster Learning</h1>
                    <p>Learn disaster management through engaging games and challenges</p>
                </div>

                <div class="games-grid">
                    <div class="game-card">
                        <div class="game-header">
                            <div class="game-badge">Multiplayer</div>
                            <div style="text-align: center;">
                                <div class="game-icon">
                                    <i class="fas fa-dice"></i>
                                </div>
                                <h3>DisasterPoly</h3>
                            </div>
                        </div>
                        <div class="game-content">
                            <h3>DisasterPoly Board Game</h3>
                            <p>Navigate through disaster scenarios, make strategic decisions, and learn emergency
                                management in this exciting board game.</p>

                            <div class="game-stats">
                                <div class="stat-item">
                                    <div class="stat-number">2-6</div>
                                    <div class="stat-label">Players</div>
                                </div>
                                <div class="stat-item">
                                    <div class="stat-number">30-45</div>
                                    <div class="stat-label">Minutes</div>
                                </div>
                                <div class="stat-item">
                                    <div class="stat-number">★ 4.8</div>
                                    <div class="stat-label">Rating</div>
                                </div>
                            </div>

                            <div class="game-features">
                                <span class="feature-tag">Strategy</span>
                                <span class="feature-tag">Multiplayer</span>
                                <span class="feature-tag">Educational</span>
                                <span class="feature-tag">Real-time</span>
                            </div>

                            <div class="game-actions">
                                <button class="btn-primary" onclick="startDisasterPoly()">Play Now</button>
                                <button class="btn-secondary" onclick="viewRules()">Rules</button>
                            </div>
                        </div>
                    </div>

                    <div class="game-card">
                        <div class="game-header">
                            <div class="game-badge">Solo Play</div>
                            <div style="text-align: center;">
                                <div class="game-icon">
                                    <i class="fas fa-brain"></i>
                                </div>
                                <h3>Knowledge Quiz</h3>
                            </div>
                        </div>
                        <div class="game-content">
                            <h3>Disaster Knowledge Quiz</h3>
                            <p>Test your disaster preparedness knowledge with challenging questions and earn points for
                                correct answers.</p>

                            <div class="game-stats">
                                <div class="stat-item">
                                    <div class="stat-number">50</div>
                                    <div class="stat-label">Questions</div>
                                </div>
                                <div class="stat-item">
                                    <div class="stat-number">15</div>
                                    <div class="stat-label">Minutes</div>
                                </div>
                                <div class="stat-item">
                                    <div class="stat-number">500</div>
                                    <div class="stat-label">Max Points</div>
                                </div>
                            </div>

                            <div class="game-features">
                                <span class="feature-tag">Quiz</span>
                                <span class="feature-tag">Timed</span>
                                <span class="feature-tag">Points</span>
                                <span class="feature-tag">Badges</span>
                            </div>

                            <div class="game-actions">
                                <button class="btn-primary" onclick="startQuiz()">Start Quiz</button>
                                <button class="btn-secondary" onclick="viewQuizHistory()">History</button>
                            </div>
                        </div>
                    </div>
                </div>

                <!-- DisasterPoly Game Section -->
                <div class="disasterpoly-section" id="disasterPolyGame" style="display: none;">
                    <h2 style="text-align: center; margin-bottom: 30px; color: var(--primary);">DisasterPoly Game Board
                    </h2>

                    <div class="game-board" id="gameBoard">
                        <div class="board-center">
                            <h2>DisasterPoly</h2>
                            <p>Emergency Management Board Game</p>
                        </div>
                        <!-- Board squares will be generated by JavaScript -->
                    </div>

                    <div class="game-controls">
                        <button class="btn-primary" onclick="rollDice()">Roll Dice</button>
                        <div class="dice" id="diceDisplay">?</div>
                        <button class="btn-secondary" onclick="endTurn()">End Turn</button>
                    </div>

                    <div class="player-info" id="playerInfo">
                        <div class="player-card">
                            <h4>Player 1</h4>
                            <div class="player-stats">
                                <span>Position: <strong id="p1Position">0</strong></span>
                                <span>Score: <strong id="p1Score">0</strong></span>
                                <span>Lives: <strong id="p1Lives">3</strong></span>
                            </div>
                        </div>
                        <div class="player-card">
                            <h4>Player 2</h4>
                            <div class="player-stats">
                                <span>Position: <strong id="p2Position">0</strong></span>
                                <span>Score: <strong id="p2Score">0</strong></span>
                                <span>Lives: <strong id="p2Lives">3</strong></span>
                            </div>
                        </div>
                    </div>
                </div>

                <!-- Quiz Section -->
                <div class="quiz-section" id="quizGame" style="display: none;">
                    <div class="quiz-header">
                        <h2 style="color: var(--primary);">Disaster Knowledge Quiz</h2>
                        <div class="quiz-progress">
                            <div class="quiz-progress-fill" id="quizProgress"></div>
                        </div>
                        <p>Question <span id="currentQuestion">1</span> of <span id="totalQuestions">10</span></p>
                    </div>

                    <div class="question-card" id="questionCard">
                        <div class="question-header">
                            <span class="question-number">Question <span id="questionNumber">1</span></span>
                            <span class="question-points" id="questionPoints">+10 points</span>
                        </div>
                        <div class="question-text" id="questionText">
                            What is the most important thing to do during an earthquake?
                        </div>
                        <div class="options-grid" id="optionsGrid">
                            <button class="option-button" onclick="selectAnswer(0)">Run outside immediately</button>
                            <button class="option-button" onclick="selectAnswer(1)">Drop, cover, and hold on</button>
                            <button class="option-button" onclick="selectAnswer(2)">Stand in a doorway</button>
                            <button class="option-button" onclick="selectAnswer(3)">Look for the nearest exit</button>
                        </div>
                    </div>

                    <div style="text-align: center; margin-top: 30px;">
                        <button class="btn-primary" id="nextButton" onclick="nextQuestion()" disabled>Next
                            Question</button>
                        <button class="btn-secondary" onclick="exitQuiz()">Exit Quiz</button>
                    </div>

                    <div class="quiz-results" id="quizResults" style="display: none;">
                        <div class="score-display" id="finalScore">0</div>
                        <h3>Quiz Completed!</h3>
                        <p>You answered <span id="correctAnswers">0</span> out of <span id="totalAnswered">0</span>
                            questions correctly.</p>
                        <div id="badgesEarned"></div>
                        <button class="btn-primary" onclick="restartQuiz()" style="margin-top: 20px;">Play
                            Again</button>
                    </div>
                </div>
            </div>
        </main>
    </div>

    <script>
        document.addEventListener('DOMContentLoaded', function () {
            loadUserInfo(); // This will load the user info when page loads
            initializeMenuNavigation();
        });
        // Load User Information from database/session
        async function loadUserInfo() {
            try {
                // First try to get user data from session/localStorage
                let userData = null;

                // Check localStorage for stored user data
                const localData = localStorage.getItem('resq_user') || localStorage.getItem('currentUser') || localStorage.getItem('user');
                if (localData) {
                    userData = JSON.parse(localData);
                }

                // If no local data or token exists, try to fetch from backend
                const token = localStorage.getItem('token') || localStorage.getItem('authToken') || localStorage.getItem('jwt');
                if (!userData && token) {
                    try {
                        const response = await fetch('http://localhost:5000/api/auth/current', {
                            method: 'GET',
                            headers: {
                                'Content-Type': 'application/json',
                                'Authorization': `Bearer ${token}`
                            }
                        });

                        if (response.ok) {
                            userData = await response.json();
                            // Save to localStorage for future use
                            localStorage.setItem('resq_user', JSON.stringify(userData));
                        } else {
                            console.log('Failed to fetch user from backend:', response.status);
                        }
                    } catch (fetchError) {
                        console.log('Could not fetch user from backend:', fetchError.message);
                    }
                }

                if (userData) {
                    const firstName = userData.firstName || userData.name || userData.username || userData.email?.split('@')[0] || 'User';
                    const lastName = userData.lastName || '';
                    const fullName = lastName ? `${firstName} ${lastName}` : firstName;

                    // Update sidebar user profile
                    const userNameElement = document.getElementById('sidebarUserName');
                    const userAvatarElement = document.getElementById('userAvatar');

                    if (userNameElement) userNameElement.textContent = fullName;
                    if (userAvatarElement) userAvatarElement.textContent = firstName.charAt(0).toUpperCase();

                    console.log('User loaded:', fullName);
                } else {
                    // Fallback to default values
                    console.log('No user data found');
                    setDefaultUser();
                }
            } catch (error) {
                console.error('Error loading user data:', error);
                setDefaultUser();
            }
        }


        function setDefaultUser() {
            const userNameElement = document.getElementById('sidebarUserName');
            const userAvatarElement = document.getElementById('userAvatar');

            if (userNameElement) userNameElement.textContent = 'Guest User';
            if (userAvatarElement) userAvatarElement.textContent = 'G';
        }


        // Menu Navigation
        function initializeMenuNavigation() {
            const menuItems = document.querySelectorAll('.menu-item');

            const pageMapping = {
                'Dashboard': 'dashboard-student.html',
                'Education Modules': 'education-modules.html',
                'Sandbox Simulator': 'sandbox-simulator.html',
                'Emergency Contacts': 'dashboard-student.html#emergency-contacts',
                'Disaster Map': '../advanced-map.html',
                'AI Helper': 'chatbot.html',
                'Gamified Learning': 'gamified-learning.html',
                'Profile & Badges': 'profile-badges.html',
                'Settings': 'settings.html'
            };
>>>>>>> 2722c553

        function viewEscapeGuide() {
            openInfoPopup(
                'Escape Room Strategy Guide',
                'Emergency Evacuation and Problem-Solving',
                {
                    description: 'Master escape room challenges while learning real emergency preparedness and evacuation skills.',
                    sections: [
                        {
                            title: 'Team Coordination',
                            icon: 'fas fa-users-cog',
                            items: [
                                'Assign specific roles to team members',
                                'Communicate findings clearly and quickly',
                                'Work on different puzzles simultaneously',
                                'Share important discoveries immediately',
                                'Establish clear leadership for decisions'
                            ]
                        },
                        {
                            title: 'Puzzle Solving Strategy',
                            icon: 'fas fa-puzzle-piece',
                            items: [
                                'Look for patterns and logical connections',
                                'Read all instructions carefully first',
                                'Try different combinations systematically',
                                'Don\'t overthink simple solutions',
                                'Keep track of what you\'ve already tried'
                            ]
                        },
                        {
                            title: 'Emergency Knowledge Application',
                            icon: 'fas fa-route',
                            items: [
                                'Know basic evacuation procedures',
                                'Understand utility shut-off locations',
                                'Recognize emergency signals and alarms',
                                'Practice situational awareness constantly',
                                'Apply real-world safety protocols'
                            ]
                        },
                        {
                            title: 'Stay Calm Under Pressure',
                            icon: 'fas fa-brain',
                            items: [
                                'Manage time pressure effectively',
                                'Support struggling team members',
                                'Focus on logical problem-solving',
                                'Celebrate small victories for morale',
                                'Take deep breaths when overwhelmed'
                            ]
                        }
                    ]
                },
                'fas fa-door-open'
            );
        }

        // Survival Kit Builder
        function startKitBuilder() {
            alert(`Survival Kit Builder - Budget Challenge! 🎒

Budget: $200 | Time Limit: 10 minutes

Essential Categories:
💧 Water & Hydration (1 gal/person/day)
🍞 Food & Nutrition (3-day supply)
🔦 Light & Power (flashlights, batteries)
🏥 First Aid & Medicine
📻 Communication & Information
🧥 Shelter & Warmth

Disaster-Specific Additions:
🌀 Hurricane: Tarps, rope, duct tape
🔥 Wildfire: N95 masks, fire extinguisher
🏗️ Earthquake: Crowbar, work gloves
❄️ Winter Storm: Blankets, hand warmers

Choose wisely - lives depend on your kit!`);
        }

        function viewKitGuide() {
            openInfoPopup(
                'Emergency Kit Essentials',
                'Build Your Survival Kit',
                {
                    description: 'A well-stocked emergency kit can sustain you and your family for at least 72 hours during a disaster when normal services may be unavailable.',
                    sections: [
                        {
                            title: 'Basic Supplies (Everyone Needs)',
                            icon: 'fas fa-toolbox',
                            items: [
                                'Water: 1 gallon per person per day for 3 days minimum',
                                'Non-perishable food: 3-day supply per person',
                                'Battery-powered or hand crank radio',
                                'Flashlight and extra batteries',
                                'First aid kit and prescription medications',
                                'Whistle for signaling help',
                                'Cell phone with chargers and backup battery',
                                'Cash in small bills and coins',
                                'Emergency contact information',
                                'Copies of important documents (waterproof container)'
                            ]
                        },
                        {
                            title: 'Additional Important Items',
                            icon: 'fas fa-plus',
                            items: [
                                'Infant formula, diapers, baby supplies',
                                'Pet food, water, and supplies',
                                'Tools: crowbar, duct tape, plastic sheeting',
                                'Local area maps',
                                'Sleeping bags and blankets',
                                'Change of clothing and sturdy shoes',
                                'Fire extinguisher and waterproof matches',
                                'Personal hygiene items and sanitation supplies'
                            ]
                        },
                        {
                            title: 'Kit Maintenance',
                            icon: 'fas fa-sync-alt',
                            items: [
                                'Replace expired food and water every 6 months',
                                'Test and replace batteries regularly',
                                'Update documents and emergency contacts annually',
                                'Practice using your kit and equipment',
                                'Store kit in easily accessible location',
                                'Consider multiple kits (home, work, car)'
                            ]
                        }
                    ],
                    tips: [
                        'Store at least 1 gallon of water per person per day',
                        'Choose foods that require no refrigeration, preparation, or cooking',
                        'Keep a smaller kit in your car and at work'
                    ]
                },
                'fas fa-suitcase'
            );
        }

        // Rescue Mission Simulator
        function startRescueMission() {
            alert(`Rescue Mission Simulator - Choose Your Role! 🚑

Available Roles:
🚒 Firefighter - Fire suppression & rescue
🚑 Paramedic - Medical emergency response
👨‍⚕️ Emergency Medical Technician - Patient care
👷‍♂️ Search & Rescue Specialist - Find survivors
👮‍♀️ Emergency Coordinator - Manage operations
🧑‍🚒 Community Volunteer - Support operations

Mission Objectives:
⏰ Respond within golden hour
🏥 Triage patients by severity
🚨 Coordinate with other teams
📞 Communicate with dispatch
🆘 Prioritize life-saving actions

Emergency dispatch activated!`);
        }

        function viewRescueProtocol() {
            openInfoPopup(
                'First Responder Protocol',
                'Emergency Response Procedures',
                {
                    description: 'First responders follow established protocols to ensure safe and effective emergency operations.',
                    sections: [
                        {
                            title: 'Scene Safety (First Priority)',
                            icon: 'fas fa-shield-alt',
                            items: [
                                'Assess for immediate hazards (fire, chemicals, unstable structures)',
                                'Secure the scene and establish perimeter',
                                'Establish incident command post',
                                'Request additional resources as needed',
                                'Ensure responder safety first',
                                'Document scene conditions'
                            ]
                        },
                        {
                            title: 'Patient Triage System',
                            icon: 'fas fa-user-md',
                            items: [
                                'Red (Immediate) - Life-threatening injuries requiring immediate care',
                                'Yellow (Delayed) - Serious but stable injuries, can wait',
                                'Green (Walking wounded) - Minor injuries, self-care possible',
                                'Black (Deceased) - No vital signs, beyond medical help',
                                'Use triage tags to track patient status',
                                'Reassess patients regularly'
                            ]
                        },
                        {
                            title: 'Response Priorities',
                            icon: 'fas fa-list-ol',
                            items: [
                                '1. Life safety (civilian and responder)',
                                '2. Incident stabilization',
                                '3. Property conservation',
                                '4. Environmental protection',
                                '5. Restoration of services',
                                '6. Investigation and documentation'
                            ]
                        },
                        {
                            title: 'Communication & Coordination',
                            icon: 'fas fa-radio',
                            items: [
                                'Use clear, concise language',
                                'Confirm all transmissions',
                                'Maintain situational awareness',
                                'Follow incident command system',
                                'Share critical information with all agencies',
                                'Document all actions taken'
                            ]
                        }
                    ],
                    warnings: [
                        'Scene safety is paramount - don\'t become a victim yourself',
                        'Triage decisions may be difficult but save the most lives possible'
                    ]
                },
                'fas fa-first-aid'
            );
        }

<<<<<<< HEAD
        // Disaster Trivia Battle
        function startTriviaBattle() {
            alert(`Disaster Trivia Battle - Join the Competition! 🏆

Game Modes:
⚡ Lightning Round - 30 seconds per question
🔥 Survival Mode - Wrong answer eliminates
🏆 Tournament - Bracket-style competition
👥 Team Battle - Collaborative play

Power-Ups Available:
🔍 50/50 - Remove two wrong answers
⏰ Extra Time - Add 15 seconds
📞 Phone a Friend - Get expert help
👥 Ask the Audience - Community vote

Sample Questions:
"During a flood, what's the safest action?"
"How much water per person per day for emergencies?"
"What does the acronym CERT stand for?"

Ready to test your disaster knowledge?`);
        }

        function viewTriviaGuide() {
            openInfoPopup(
                'Trivia Battle Rules',
                'Competitive Quiz Game Instructions',
                {
                    description: 'Master the rules of Disaster Trivia Battle and compete with confidence!',
                    sections: [
                        {
                            title: 'Scoring System',
                            icon: 'fas fa-chart-line',
                            items: [
                                'Correct answer: +10 points',
                                'Speed bonus: +1-5 points (faster = more points)',
                                'Power-up usage: No penalty',
                                'Wrong answer: 0 points',
                                'Bonus rounds: Double points'
                            ]
                        },
                        {
                            title: 'Power-Up Rules',
                            icon: 'fas fa-magic',
                            items: [
                                'Each player gets 3 power-ups per game',
                                '50/50: Remove two wrong answers',
                                'Extra Time: Add 15 seconds to timer',
                                'Phone a Friend: Get expert help',
                                'Ask Audience: See community vote results'
                            ]
                        },
                        {
                            title: 'Winning Conditions',
                            icon: 'fas fa-trophy',
                            items: [
                                'Highest score wins the round',
                                'Sudden death round for ties',
                                'Tournament: Advance through brackets',
                                'Team mode: Combined team scores',
                                'Unlock achievements and badges'
                            ]
                        },
                        {
                            title: 'Question Categories',
                            icon: 'fas fa-question-circle',
                            items: [
                                'Natural disasters (earthquakes, floods, etc.)',
                                'Emergency response protocols',
                                'First aid basics and safety',
                                'Community preparedness',
                                'Disaster myths vs facts'
                            ]
                        }
                    ]
                },
                'fas fa-brain'
            );
        }

        function viewDrillGuide() {
            openInfoPopup(
                'Evacuation Drill Best Practices',
                'Effective Emergency Drill Management',
                {
                    description: 'Regular evacuation drills save lives by building muscle memory and identifying problems before real emergencies occur.',
                    sections: [
                        {
                            title: 'Drill Preparation',
                            icon: 'fas fa-clipboard-list',
                            items: [
                                'Know all primary and secondary exit routes',
                                'Identify designated assembly points',
                                'Practice drills regularly (monthly recommended)',
                                'Train drill wardens and floor coordinators',
                                'Post clear evacuation maps throughout building',
                                'Announce drill schedule to building occupants'
                            ]
                        },
                        {
                            title: 'During Evacuation',
                            icon: 'fas fa-running',
                            items: [
                                'Stay calm and move quickly but safely',
                                'Use stairs, never elevators during emergencies',
                                'Help those who need assistance',
                                'Don\'t stop for personal items',
                                'Close doors behind you to slow fire spread',
                                'Follow designated evacuation routes'
                            ]
                        },
                        {
                            title: 'Leadership Actions',
                            icon: 'fas fa-bullhorn',
                            items: [
                                'Give clear, calm directions',
                                'Account for all personnel at assembly point',
                                'Communicate with emergency services',
                                'Manage crowd flow and prevent bottlenecks',
                                'Handle special situations (disabilities, visitors)',
                                'Coordinate with building management'
                            ]
                        },
                        {
                            title: 'Post-Drill Assessment',
                            icon: 'fas fa-chart-line',
                            items: [
                                'Conduct accurate headcount',
                                'Time the evacuation process',
                                'Identify areas for improvement',
                                'Update procedures based on lessons learned',
                                'Provide feedback to all participants',
                                'Document drill results and improvements'
                            ]
                        }
                    ],
                    tips: [
                        'Practice makes perfect - regular drills save lives',
                        'Include people with disabilities in drill planning',
                        'Consider different scenarios (blocked exits, weather)'
                    ]
                },
                'fas fa-door-open'
            );
        }

        // Disaster Detective
        function startDetectiveGame() {
            alert(`Disaster Detective - Myth vs Fact Investigation! 🔍

Case Files Open:

📋 CASE 1: "Earthquake Doorway Safety"
Rumor: "Always stand in doorways during earthquakes"
Your mission: Investigate the truth!

📋 CASE 2: "Tornado Weather Myths"  
Rumor: "Open windows during tornadoes to equalize pressure"
Your mission: Fact or fiction?

📋 CASE 3: "Hurricane Category Confusion"
Rumor: "Only Category 5 hurricanes are dangerous"
Your mission: Uncover the reality!

Detective Tools:
🔍 Evidence scanner
📚 Scientific research database
👥 Expert witness interviews
📊 Statistical analysis

Solve cases to unlock new investigations!`);
        }

        function viewFactGuide() {
            openInfoPopup(
                'Disaster Myths vs Facts',
                'Separating Truth from Fiction',
                {
                    description: 'Misinformation about disasters can be deadly. Learn the facts to make life-saving decisions.',
                    sections: [
                        {
                            title: 'Earthquake Myths & Facts',
                            icon: 'fas fa-house-damage',
                            items: [
                                '❌ MYTH: Stand in doorways (outdated 1900s advice)',
                                '✅ FACT: Drop, Cover, and Hold On under sturdy furniture',
                                '❌ MYTH: "Triangle of Life" saves lives (dangerous myth)',
                                '✅ FACT: Get under sturdy desk/table or cover head and neck',
                                '❌ MYTH: Large earthquakes always cause tsunami',
                                '✅ FACT: Only underwater or coastal earthquakes may cause tsunami'
                            ]
                        },
                        {
                            title: 'Tornado Myths & Facts',
                            icon: 'fas fa-wind',
                            items: [
                                '❌ MYTH: Open windows to equalize pressure',
                                '✅ FACT: Get to lowest floor, interior room immediately',
                                '❌ MYTH: Overpasses provide safe shelter',
                                '✅ FACT: Stay in vehicle, drive away perpendicular to tornado',
                                '❌ MYTH: Tornadoes don\'t hit cities or mountains',
                                '✅ FACT: Tornadoes can occur anywhere, including urban areas'
                            ]
                        },
                        {
                            title: 'Flood Myths & Facts',
                            icon: 'fas fa-water',
                            items: [
                                '❌ MYTH: Cars can drive through any flood depth',
                                '✅ FACT: Turn around, don\'t drown - 6 inches can sweep you away',
                                '❌ MYTH: Flash floods are predictable',
                                '✅ FACT: Flash floods can occur anywhere, anytime',
                                '❌ MYTH: Flowing water is always safe to cross',
                                '✅ FACT: 2 feet of moving water can move vehicles'
                            ]
                        },
                        {
                            title: 'Fire Myths & Facts',
                            icon: 'fas fa-fire',
                            items: [
                                '❌ MYTH: Smoke won\'t hurt you immediately',
                                '✅ FACT: Smoke is the #1 killer in fires, not flames',
                                '❌ MYTH: You have lots of time to escape',
                                '✅ FACT: Modern fires spread in 2-3 minutes',
                                '❌ MYTH: Stay low means crawl on floor',
                                '✅ FACT: Stay below smoke level, usually 3-4 feet high'
                            ]
                        }
                    ],
                    warnings: [
                        'Outdated advice can be deadly - verify information with official sources',
                        'Social media often spreads disaster misinformation rapidly'
                    ],
                    tips: [
                        'Always verify emergency information with official sources like NOAA, FEMA, or local emergency management',
                        'When in doubt, choose the most conservative safety action'
                    ]
                },
                'fas fa-search'
            );
        }

        // Game Filtering Function
        function filterGames(category) {
            // Remove active class from all filter options
            document.querySelectorAll('.filter-option').forEach(option => {
                option.classList.remove('active');
            });
            
            // Add active class to clicked filter
            document.querySelector(`[data-filter="${category}"]`).classList.add('active');
            
            // Get all game cards
            const gameCards = document.querySelectorAll('.game-card');
            
            gameCards.forEach(card => {
                if (category === 'all') {
                    // Show all games
                    card.style.display = 'block';
                    card.style.animation = 'fadeIn 0.5s ease-in-out';
                } else {
                    // Check if game card has the category
                    const cardCategories = card.getAttribute('data-category') || '';
                    
                    if (cardCategories.includes(category)) {
                        card.style.display = 'block';
                        card.style.animation = 'fadeIn 0.5s ease-in-out';
                    } else {
                        card.style.display = 'none';
                    }
                }
            });
            
            // Update the games grid layout
            setTimeout(() => {
                const gamesGrid = document.getElementById('gamesGrid');
                gamesGrid.style.animation = 'fadeIn 0.3s ease-in-out';
            }, 100);
        }

        // Enhanced game cards with personal progress
        function updateGameCardsWithProgress() {
            const stats = playerStats.getStats();
            const gameCards = document.querySelectorAll('.game-card');
            
            gameCards.forEach(card => {
                const gameActions = card.querySelector('.game-actions');
                if (gameActions) {
                    // Find the game ID from the onclick attribute
                    const playButton = gameActions.querySelector('.btn-primary');
                    if (playButton && playButton.onclick) {
                        const gameId = extractGameIdFromButton(playButton);
                        if (gameId && stats.gamesCompleted[gameId]) {
                            // Add progress indicator
                            const progressDiv = document.createElement('div');
                            progressDiv.style.cssText = `
                                background: rgba(76, 175, 80, 0.1);
                                padding: 8px;
                                margin-top: 10px;
                                border-radius: 8px;
                                font-size: 0.8rem;
                                text-align: center;
                                color: #4caf50;
                                font-weight: 600;
                            `;
                            progressDiv.innerHTML = `✅ Played ${stats.gamesCompleted[gameId]} time${stats.gamesCompleted[gameId] > 1 ? 's' : ''}`;
                            
                            // Insert before game actions
                            card.querySelector('.game-content').insertBefore(progressDiv, gameActions);
                        }
                    }
                }
            });
        }

        function extractGameIdFromButton(button) {
            const onclick = button.getAttribute('onclick');
            if (!onclick) return null;
            
            // Extract game ID from function calls like startDisasterPoly(), startQuiz(), etc.
            const gameMap = {
                'startDisasterPoly': 'disasterpoly',
                'startQuiz': 'quiz',
                'startTsunamiEscape': 'tsunamiescape',
                'startHurricaneHero': 'hurricanehero',
                'startWildfireWatch': 'wildfirewatch',
                'startQuakeResponse': 'quakeresponse',
                'startCityManager': 'citymanager'
            };
            
            for (const [funcName, gameId] of Object.entries(gameMap)) {
                if (onclick.includes(funcName)) {
                    return gameId;
                }
            }
            
            return null;
        }

        // Add CSS animation for smooth transitions
        const style = document.createElement('style');
        style.textContent = `
            @keyframes fadeIn {
                from { opacity: 0; transform: translateY(10px); }
                to { opacity: 1; transform: translateY(0); }
            }
            
            .game-card {
                transition: all 0.3s ease;
            }
        `;
        document.head.appendChild(style);

        // Tsunami Escape Game Logic
        let tsunamiGameState = {
            playerPosition: 0,
            escapeRoute: [
                { name: "Beach", danger: 10, description: "You're at the beach when the earthquake hits!" },
                { name: "Low Ground", danger: 8, description: "Water is rising behind you!" },
                { name: "Hill Road", danger: 5, description: "You're climbing to higher ground" },
                { name: "Safe Zone", danger: 0, description: "You've reached safety on high ground!" }
            ],
            score: 0,
            timeLeft: 120, // 2 minutes to escape
            timerInterval: null,
            gameActive: false
        };

        function createTsunamiEscapeGame(container) {
            container.innerHTML = `
                <div style="text-align: center; padding: 20px;">
                    <h3 style="color: var(--primary); margin-bottom: 20px;">🌊 Tsunami Escape Challenge</h3>
                    
                    <div style="background: linear-gradient(to bottom, #87CEEB, #1E90FF); padding: 20px; border-radius: 15px; margin-bottom: 20px;">
                        <div style="display: flex; justify-content: space-between; align-items: center; margin-bottom: 15px;">
                            <div>
                                <strong>⏱️ Time Left: <span id="tsunamiTimeLeft">2:00</span></strong>
                            </div>
                            <div>
                                <strong>🏆 Score: <span id="tsunamiScore">0</span></strong>
                            </div>
                        </div>
                        
                        <div id="tsunamiEscapeRoute" style="display: flex; justify-content: space-between; margin: 20px 0;">
                            <!-- Escape route will be populated here -->
                        </div>
                        
                        <div id="tsunamiPlayerPosition" style="font-size: 2rem; margin: 20px 0;">
                            🏃‍♂️ <!-- Player icon -->
                        </div>
                        
                        <div id="tsunamiCurrentLocation" style="background: rgba(255,255,255,0.9); padding: 15px; border-radius: 10px; margin: 15px 0;">
                            <h4 id="locationName">Beach</h4>
                            <p id="locationDescription">You're at the beach when the earthquake hits!</p>
                            <div id="dangerLevel" style="margin: 10px 0;">
                                <strong>Danger Level: <span id="dangerValue">10</span>/10</strong>
                                <div style="background: #ddd; height: 10px; border-radius: 5px; margin-top: 5px;">
                                    <div id="dangerBar" style="background: red; height: 100%; width: 100%; border-radius: 5px; transition: all 0.5s;"></div>
                                </div>
                            </div>
                        </div>
                        
                        <div id="tsunamiActions" style="display: flex; gap: 10px; justify-content: center; flex-wrap: wrap;">
                            <button onclick="makeTsunamiChoice('evacuate')" class="game-btn" style="background: #4CAF50;">
                                🏃‍♂️ Evacuate Inland
                            </button>
                            <button onclick="makeTsunamiChoice('higher')" class="game-btn" style="background: #2196F3;">
                                ⛰️ Seek Higher Ground
                            </button>
                            <button onclick="makeTsunamiChoice('help')" class="game-btn" style="background: #FF9800;">
                                🤝 Help Others
                            </button>
                            <button onclick="makeTsunamiChoice('wait')" class="game-btn" style="background: #f44336;">
                                ⏰ Wait and See
                            </button>
                        </div>
                        
                        <div id="tsunamiTips" style="background: rgba(255,255,255,0.9); padding: 15px; border-radius: 10px; margin-top: 20px;">
                            <h4>💡 Tsunami Safety Tips:</h4>
                            <ul style="text-align: left; margin: 10px 0;">
                                <li>Move inland and to higher ground immediately</li>
                                <li>Don't wait for official warnings</li>
                                <li>Stay away from beaches and waterways</li>
                                <li>A receding ocean is a warning sign</li>
                                <li>Tsunamis can travel up rivers and streams</li>
                            </ul>
                        </div>
                    </div>
                    
                    <div style="display: flex; gap: 10px; justify-content: center;">
                        <button onclick="restartTsunamiGame()" class="game-btn" style="background: var(--secondary);">
                            🔄 Restart Game
                        </button>
                        <button onclick="pauseTsunamiGame()" class="game-btn">
                            ⏸️ Pause
                        </button>
                    </div>
                </div>
            `;
            
            initializeTsunamiGameplay();
        }

        function initializeTsunamiGameplay() {
            tsunamiGameState.playerPosition = 0;
            tsunamiGameState.score = 0;
            tsunamiGameState.timeLeft = 120;
            tsunamiGameState.gameActive = true;
            
            startTsunamiTimer();
            updateTsunamiDisplay();
            createEscapeRoute();
        }

        function createEscapeRoute() {
            const routeContainer = document.getElementById('tsunamiEscapeRoute');
            if (!routeContainer) return;
            
            routeContainer.innerHTML = '';
            
            tsunamiGameState.escapeRoute.forEach((location, index) => {
                const locationDiv = document.createElement('div');
                locationDiv.style.cssText = `
                    text-align: center;
                    padding: 10px;
                    border-radius: 10px;
                    margin: 5px;
                    flex: 1;
                    transition: all 0.3s ease;
                    ${index === tsunamiGameState.playerPosition ? 
                        'background: #FFD700; border: 3px solid #FF6B35; transform: scale(1.1);' : 
                        'background: rgba(255,255,255,0.7); border: 2px solid #ddd;'}
                `;
                
                locationDiv.innerHTML = `
                    <div style="font-size: 1.5rem; margin-bottom: 5px;">
                        ${index === 0 ? '🏖️' : index === 1 ? '🌊' : index === 2 ? '⛰️' : '🏔️'}
                    </div>
                    <div style="font-weight: bold; font-size: 0.9rem;">${location.name}</div>
                `;
                
                routeContainer.appendChild(locationDiv);
            });
        }

        function startTsunamiTimer() {
            tsunamiGameState.timerInterval = setInterval(() => {
                tsunamiGameState.timeLeft--;
                updateTsunamiTimer();
                
                if (tsunamiGameState.timeLeft <= 0) {
                    clearInterval(tsunamiGameState.timerInterval);
                    gameOverTsunami(false);
                }
            }, 1000);
        }

        function updateTsunamiTimer() {
            const timerElement = document.getElementById('tsunamiTimeLeft');
            if (!timerElement) return;
            
            const minutes = Math.floor(tsunamiGameState.timeLeft / 60);
            const seconds = tsunamiGameState.timeLeft % 60;
            timerElement.textContent = `${minutes}:${seconds.toString().padStart(2, '0')}`;
                
            // Change color when time is running low
            if (tsunamiGameState.timeLeft < 30) {
                timerElement.style.color = '#f44336';
            } else if (tsunamiGameState.timeLeft < 60) {
                timerElement.style.color = '#ff9800';
            }
        }

        function updateTsunamiDisplay() {
            const currentLocation = tsunamiGameState.escapeRoute[tsunamiGameState.playerPosition];
            
            const scoreElement = document.getElementById('tsunamiScore');
            if (scoreElement) scoreElement.textContent = tsunamiGameState.score;
            
            const locationNameElement = document.getElementById('locationName');
            if (locationNameElement) locationNameElement.textContent = currentLocation.name;
            
            const locationDescElement = document.getElementById('locationDescription');
            if (locationDescElement) locationDescElement.textContent = currentLocation.description;
            
            const dangerValueElement = document.getElementById('dangerValue');
            if (dangerValueElement) dangerValueElement.textContent = currentLocation.danger;
            
            const dangerBar = document.getElementById('dangerBar');
            if (dangerBar) {
                const dangerPercentage = (currentLocation.danger / 10) * 100;
                dangerBar.style.width = dangerPercentage + '%';
                
                if (currentLocation.danger > 7) {
                    dangerBar.style.background = '#f44336';
                } else if (currentLocation.danger > 4) {
                    dangerBar.style.background = '#ff9800';
                } else {
                    dangerBar.style.background = '#4caf50';
                }
            }
            
            updateCurrentGamePoints(tsunamiGameState.score);
            createEscapeRoute();
        }

        function makeTsunamiChoice(choice) {
            if (!tsunamiGameState.gameActive) return;
            
            const currentLocation = tsunamiGameState.escapeRoute[tsunamiGameState.playerPosition];
            let pointsEarned = 0;
            let moveForward = false;
            let message = '';
            
            switch(choice) {
                case 'evacuate':
                    if (tsunamiGameState.playerPosition < 2) {
                        pointsEarned = 25;
                        moveForward = true;
                        message = '✅ Great choice! You\'re moving to safety!';
                    } else {
                        pointsEarned = 10;
                        message = '✅ You\'re already evacuating well!';
                    }
=======
        function initializeBoard() {
            const board = document.getElementById('gameBoard');
            const squares = [];

            // Create board squares
            const squareTypes = [
                { name: "START", type: "corner" },
                { name: "Flood\nZone", type: "disaster" },
                { name: "Safe\nHouse", type: "safe" },
                { name: "Fire\nAlert", type: "disaster" },
                { name: "Hospital", type: "safe" },
                { name: "Earthquake", type: "disaster" },
                { name: "Emergency\nKit", type: "safe" },
                { name: "SHELTER", type: "corner" },
                { name: "Tornado", type: "disaster" },
                { name: "First Aid", type: "safe" },
                { name: "Landslide", type: "disaster" },
                { name: "Rescue\nTeam", type: "safe" },
                { name: "Hurricane", type: "disaster" },
                { name: "Safe\nZone", type: "safe" },
                { name: "EVACUATION", type: "corner" },
                { name: "Tsunami", type: "disaster" }
            ];

            // Position squares around the board
            for (let i = 0; i < 16; i++) {
                const square = document.createElement('div');
                square.className = `board-square ${squareTypes[i].type}`;
                square.textContent = squareTypes[i].name;
                square.id = `square-${i}`;

                // Position calculation for a square board
                const side = Math.floor(i / 4);
                const pos = i % 4;

                if (side === 0) { // Top
                    square.style.left = `${pos * 120 + 40}px`;
                    square.style.top = '0px';
                } else if (side === 1) { // Right
                    square.style.right = '0px';
                    square.style.top = `${pos * 120 + 40}px`;
                } else if (side === 2) { // Bottom
                    square.style.right = `${pos * 120 + 40}px`;
                    square.style.bottom = '0px';
                } else { // Left
                    square.style.left = '0px';
                    square.style.bottom = `${pos * 120 + 40}px`;
                }

                board.appendChild(square);
            }
        }

        function rollDice() {
            const diceValue = Math.floor(Math.random() * 6) + 1;
            document.getElementById('diceDisplay').textContent = diceValue;

            // Move current player
            const player = currentPlayer === 1 ? player1 : player2;
            player.position = (player.position + diceValue) % 16;

            // Update display
            document.getElementById(`p${currentPlayer}Position`).textContent = player.position;

            // Handle square effects
            handleSquareEffect(player);

            // Update score display
            document.getElementById(`p${currentPlayer}Score`).textContent = player.score;
            document.getElementById(`p${currentPlayer}Lives`).textContent = player.lives;
        }

        function handleSquareEffect(player) {
            const squareElement = document.getElementById(`square-${player.position}`);
            const squareType = squareElement.className.includes('disaster') ? 'disaster' :
                squareElement.className.includes('safe') ? 'safe' : 'corner';

            switch (squareType) {
                case 'disaster':
                    player.lives--;
                    player.score = Math.max(0, player.score - 50);
                    alert(`Disaster! You lost a life and 50 points.`);
>>>>>>> 2722c553
                    break;
                    
                case 'higher':
                    pointsEarned = 30;
                    moveForward = true;
                    message = '✅ Excellent! Higher ground is the safest option!';
                    break;
                    
                case 'help':
                    pointsEarned = 15;
                    if (Math.random() > 0.5) {
                        moveForward = true;
                        message = '✅ You helped others escape safely together!';
                    } else {
                        message = '⚠️ Helping is noble, but be quick about it!';
                    }
                    break;
                    
                case 'wait':
                    pointsEarned = -10;
                    message = '❌ Never wait during a tsunami! Every second counts!';
                    break;
            }
<<<<<<< HEAD
            
            tsunamiGameState.score += pointsEarned;
            
            if (moveForward && tsunamiGameState.playerPosition < tsunamiGameState.escapeRoute.length - 1) {
                tsunamiGameState.playerPosition++;
=======

            if (player.lives <= 0) {
                alert(`Game Over for Player ${currentPlayer}!`);
>>>>>>> 2722c553
            }
            
            // Show choice result
            showTsunamiMessage(message, pointsEarned);
            
            setTimeout(() => {
                updateTsunamiDisplay();
                
                // Check if player reached safety
                if (tsunamiGameState.playerPosition >= tsunamiGameState.escapeRoute.length - 1) {
                    gameOverTsunami(true);
                }
            }, 1500);
        }

        function showTsunamiMessage(message, points) {
            const messageDiv = document.createElement('div');
            messageDiv.style.cssText = `
                position: fixed;
                top: 50%;
                left: 50%;
                transform: translate(-50%, -50%);
                background: ${points > 0 ? '#4caf50' : points < 0 ? '#f44336' : '#2196f3'};
                color: white;
                padding: 20px;
                border-radius: 10px;
                z-index: 1000;
                text-align: center;
                font-weight: bold;
                animation: fadeInOut 1.5s ease;
            `;
            messageDiv.innerHTML = `
                ${message}
                ${points !== 0 ? `<br><span style="font-size: 1.2rem;">${points > 0 ? '+' : ''}${points} points</span>` : ''}
            `;
            
            document.body.appendChild(messageDiv);
            
            setTimeout(() => {
                if (document.body.contains(messageDiv)) {
                    document.body.removeChild(messageDiv);
                }
            }, 1500);
        }

<<<<<<< HEAD
        function gameOverTsunami(success) {
            clearInterval(tsunamiGameState.timerInterval);
            tsunamiGameState.gameActive = false;
            
            const bonusPoints = success ? 100 : 0;
            tsunamiGameState.score += bonusPoints;
            
            setTimeout(() => {
                alert(success ? 
                    `🏆 Congratulations! You escaped the tsunami safely!\n\nFinal Score: ${tsunamiGameState.score} points\nTime Bonus: ${bonusPoints} points\n\nYou demonstrated excellent tsunami safety knowledge!` :
                    `⏰ Time's up! The tsunami caught up to you.\n\nFinal Score: ${tsunamiGameState.score} points\n\nRemember: In a real tsunami, move to higher ground immediately!`
                );
                
                completeGame('tsunami-escape', tsunamiGameState.score, (Date.now() - window.currentGameStartTime) / 1000);
            }, 500);
=======
        function initializeQuiz() {
            quizData = [...quizQuestions];
            currentQuestionIndex = 0;
            quizScore = 0;
            selectedAnswer = null;

            document.getElementById('totalQuestions').textContent = quizData.length;
            document.getElementById('quizResults').style.display = 'none';
            document.getElementById('questionCard').style.display = 'block';

            loadQuestion();
>>>>>>> 2722c553
        }

        function pauseTsunamiGame() {
            if (tsunamiGameState.timerInterval) {
                clearInterval(tsunamiGameState.timerInterval);
                tsunamiGameState.timerInterval = null;
                alert('⏸️ Game Paused\n\nTake a moment to think about your strategy. Click OK to resume.');
                startTsunamiTimer();
            }
<<<<<<< HEAD
        }

        function restartTsunamiGame() {
            clearInterval(tsunamiGameState.timerInterval);
            initializeTsunamiGameplay();
        }

        // Hurricane Hero Game Logic
        let hurricaneGameState = {
            preparationLevel: 0,
            stormIntensity: 1,
            familySafety: 100,
            suppliesLevel: 0,
            score: 0,
            currentPhase: 'preparation', // preparation, storm, aftermath
            timeRemaining: 180, // 3 minutes
            timerInterval: null,
            gameActive: false,
            decisions: []
        };

        function createHurricaneHeroGame(container) {
            container.innerHTML = `
                <div style="text-align: center; padding: 20px;">
                    <h3 style="color: var(--primary); margin-bottom: 20px;">🌪️ Hurricane Hero Challenge</h3>
                    
                    <div style="background: linear-gradient(135deg, #1e3c72, #2a5298); color: white; padding: 20px; border-radius: 15px; margin-bottom: 20px;">
                        <div style="display: flex; justify-content: space-between; align-items: center; margin-bottom: 15px;">
                            <div>
                                <strong>⏱️ Time: <span id="hurricaneTimeLeft">3:00</span></strong>
                            </div>
                            <div>
                                <strong>🏆 Score: <span id="hurricaneScore">0</span></strong>
                            </div>
                        </div>
                        
                        <div style="display: grid; grid-template-columns: repeat(auto-fit, minmax(150px, 1fr)); gap: 15px; margin: 20px 0;">
                            <div style="background: rgba(255,255,255,0.1); padding: 15px; border-radius: 10px;">
                                <h4>🏠 Preparation</h4>
                                <div style="background: #ddd; height: 10px; border-radius: 5px; margin: 10px 0;">
                                    <div id="preparationBar" style="background: #4caf50; height: 100%; width: 0%; border-radius: 5px; transition: all 0.5s;"></div>
                                </div>
                                <span id="preparationLevel">0%</span>
                            </div>
                            
                            <div style="background: rgba(255,255,255,0.1); padding: 15px; border-radius: 10px;">
                                <h4>🌪️ Storm Intensity</h4>
                                <div style="background: #ddd; height: 10px; border-radius: 5px; margin: 10px 0;">
                                    <div id="intensityBar" style="background: #f44336; height: 100%; width: 20%; border-radius: 5px; transition: all 0.5s;"></div>
                                </div>
                                <span id="intensityLevel">Category 1</span>
                            </div>
                            
                            <div style="background: rgba(255,255,255,0.1); padding: 15px; border-radius: 10px;">
                                <h4>👨‍👩‍👧‍👦 Family Safety</h4>
                                <div style="background: #ddd; height: 10px; border-radius: 5px; margin: 10px 0;">
                                    <div id="safetyBar" style="background: #4caf50; height: 100%; width: 100%; border-radius: 5px; transition: all 0.5s;"></div>
                                </div>
                                <span id="safetyLevel">100%</span>
                            </div>
                        </div>
                        
                        <div id="hurricaneCurrentPhase" style="background: rgba(255,255,255,0.2); padding: 15px; border-radius: 10px; margin: 15px 0;">
                            <h4 id="phaseTitle">🏠 Preparation Phase</h4>
                            <p id="phaseDescription">A hurricane is approaching! You have time to prepare. Make smart decisions to protect your family.</p>
                        </div>
                        
                        <div id="hurricaneChoices" style="display: grid; grid-template-columns: repeat(auto-fit, minmax(200px, 1fr)); gap: 10px; margin: 20px 0;">
                            <!-- Choices will be populated here -->
                        </div>
                        
                        <div id="hurricaneTips" style="background: rgba(255,255,255,0.2); padding: 15px; border-radius: 10px; margin-top: 20px;">
                            <h4>💡 Hurricane Safety Tips:</h4>
                            <ul style="text-align: left; margin: 10px 0;">
                                <li>Prepare emergency kit 72 hours before landfall</li>
                                <li>Board up windows and secure outdoor items</li>
                                <li>Know your evacuation route</li>
                                <li>Stay away from windows during the storm</li>
                                <li>Don't go outside during the eye of the storm</li>
                            </ul>
                        </div>
                    </div>
                    
                    <div style="display: flex; gap: 10px; justify-content: center;">
                        <button onclick="restartHurricaneGame()" class="game-btn" style="background: var(--secondary);">
                            🔄 Restart Game
                        </button>
                        <button onclick="pauseHurricaneGame()" class="game-btn">
                            ⏸️ Pause
                        </button>
                    </div>
                </div>
            `;
            
            initializeHurricaneGameplay();
        }

        function initializeHurricaneGameplay() {
            hurricaneGameState.preparationLevel = 0;
            hurricaneGameState.stormIntensity = 1;
            hurricaneGameState.familySafety = 100;
            hurricaneGameState.suppliesLevel = 0;
            hurricaneGameState.score = 0;
            hurricaneGameState.currentPhase = 'preparation';
            hurricaneGameState.timeRemaining = 180;
            hurricaneGameState.gameActive = true;
            hurricaneGameState.decisions = [];
            
            startHurricaneTimer();
            updateHurricaneDisplay();
            showHurricaneChoices();
        }

        function startHurricaneTimer() {
            hurricaneGameState.timerInterval = setInterval(() => {
                hurricaneGameState.timeRemaining--;
                updateHurricaneTimer();
                
                // Progress through phases
                if (hurricaneGameState.timeRemaining === 120 && hurricaneGameState.currentPhase === 'preparation') {
                    hurricaneGameState.currentPhase = 'storm';
                    hurricaneGameState.stormIntensity = Math.min(5, hurricaneGameState.stormIntensity + 1);
                    showHurricaneChoices();
                } else if (hurricaneGameState.timeRemaining === 60 && hurricaneGameState.currentPhase === 'storm') {
                    hurricaneGameState.currentPhase = 'aftermath';
                    showHurricaneChoices();
                }
                
                if (hurricaneGameState.timeRemaining <= 0) {
                    clearInterval(hurricaneGameState.timerInterval);
                    gameOverHurricane();
                }
            }, 1000);
        }

        function updateHurricaneTimer() {
            const timerElement = document.getElementById('hurricaneTimeLeft');
            if (!timerElement) return;
            
            const minutes = Math.floor(hurricaneGameState.timeRemaining / 60);
            const seconds = hurricaneGameState.timeRemaining % 60;
            timerElement.textContent = `${minutes}:${seconds.toString().padStart(2, '0')}`;
        }

        function updateHurricaneDisplay() {
            const scoreElement = document.getElementById('hurricaneScore');
            if (scoreElement) scoreElement.textContent = hurricaneGameState.score;
            
            const prepLevelElement = document.getElementById('preparationLevel');
            if (prepLevelElement) prepLevelElement.textContent = hurricaneGameState.preparationLevel + '%';
            
            const prepBarElement = document.getElementById('preparationBar');
            if (prepBarElement) prepBarElement.style.width = hurricaneGameState.preparationLevel + '%';
            
            const safetyLevelElement = document.getElementById('safetyLevel');
            if (safetyLevelElement) safetyLevelElement.textContent = hurricaneGameState.familySafety + '%';
            
            const safetyBarElement = document.getElementById('safetyBar');
            if (safetyBarElement) safetyBarElement.style.width = hurricaneGameState.familySafety + '%';
            
            const intensityNames = ['', 'Category 1', 'Category 2', 'Category 3', 'Category 4', 'Category 5'];
            const intensityLevelElement = document.getElementById('intensityLevel');
            if (intensityLevelElement) intensityLevelElement.textContent = intensityNames[hurricaneGameState.stormIntensity];
            
            const intensityBarElement = document.getElementById('intensityBar');
            if (intensityBarElement) intensityBarElement.style.width = (hurricaneGameState.stormIntensity * 20) + '%';
            
            updateCurrentGamePoints(hurricaneGameState.score);
        }

        function showHurricaneChoices() {
            const choicesContainer = document.getElementById('hurricaneChoices');
            const phaseTitle = document.getElementById('phaseTitle');
            const phaseDescription = document.getElementById('phaseDescription');
            
            if (!choicesContainer || !phaseTitle || !phaseDescription) return;
            
            let choices = [];
            
            switch(hurricaneGameState.currentPhase) {
                case 'preparation':
                    phaseTitle.textContent = '🏠 Preparation Phase';
                    phaseDescription.textContent = 'A hurricane is approaching! You have time to prepare. Make smart decisions to protect your family.';
                    choices = [
                        { text: '🥫 Stock Emergency Supplies', action: 'supplies', points: 20 },
                        { text: '🔨 Board Up Windows', action: 'board', points: 25 },
                        { text: '🚗 Plan Evacuation Route', action: 'evacuate_plan', points: 30 },
                        { text: '📱 Charge All Devices', action: 'charge', points: 15 }
                    ];
                    break;
                    
                case 'storm':
                    phaseTitle.textContent = '🌪️ Storm Phase';
                    phaseDescription.textContent = 'The hurricane has arrived! Stay safe and make survival decisions.';
                    choices = [
                        { text: '🏠 Stay in Safe Room', action: 'safe_room', points: 25 },
                        { text: '📻 Monitor Weather Radio', action: 'radio', points: 20 },
                        { text: '🚫 Avoid Windows', action: 'avoid_windows', points: 30 },
                        { text: '🔦 Use Flashlight Only', action: 'flashlight', points: 15 }
                    ];
                    break;
                    
                case 'aftermath':
                    phaseTitle.textContent = '🔍 Aftermath Phase';
                    phaseDescription.textContent = 'The storm has passed. Navigate the aftermath safely.';
                    choices = [
                        { text: '⚡ Check for Hazards', action: 'check_hazards', points: 25 },
                        { text: '📞 Contact Family', action: 'contact', points: 20 },
                        { text: '🏥 Give First Aid', action: 'first_aid', points: 30 },
                        { text: '🤝 Help Neighbors', action: 'help_neighbors', points: 35 }
                    ];
                    break;
            }
            
            choicesContainer.innerHTML = '';
            choices.forEach(choice => {
                const button = document.createElement('button');
                button.style.cssText = `
                    padding: 15px;
                    background: rgba(255,255,255,0.9);
                    border: none;
                    border-radius: 10px;
                    cursor: pointer;
                    transition: all 0.3s ease;
                    font-weight: bold;
                    color: #333;
                `;
                button.textContent = choice.text;
                button.onclick = () => makeHurricaneChoice(choice);
                choicesContainer.appendChild(button);
            });
        }

        function makeHurricaneChoice(choice) {
            if (!hurricaneGameState.gameActive) return;
            
            hurricaneGameState.score += choice.points;
            hurricaneGameState.decisions.push(choice);
            
            // Update game state based on choice
            switch(choice.action) {
                case 'supplies':
                case 'board':
                case 'evacuate_plan':
                case 'charge':
                    hurricaneGameState.preparationLevel = Math.min(100, hurricaneGameState.preparationLevel + 25);
                    break;
                    
                case 'safe_room':
                case 'avoid_windows':
                    hurricaneGameState.familySafety = Math.min(100, hurricaneGameState.familySafety + 10);
                    break;
                    
                case 'check_hazards':
                case 'first_aid':
                    hurricaneGameState.familySafety = Math.min(100, hurricaneGameState.familySafety + 15);
                    break;
            }
            
            // Show choice result
            showHurricaneMessage(`✅ Great choice! +${choice.points} points`, choice.points);
            
=======

            const question = quizData[currentQuestionIndex];
            document.getElementById('currentQuestion').textContent = currentQuestionIndex + 1;
            document.getElementById('questionNumber').textContent = currentQuestionIndex + 1;
            document.getElementById('questionText').textContent = question.question;
            document.getElementById('questionPoints').textContent = `+${question.points} points`;

            const optionsGrid = document.getElementById('optionsGrid');
            optionsGrid.innerHTML = '';

            question.options.forEach((option, index) => {
                const button = document.createElement('button');
                button.className = 'option-button';
                button.textContent = option;
                button.onclick = () => selectAnswer(index);
                optionsGrid.appendChild(button);
            });

            document.getElementById('nextButton').disabled = true;
            selectedAnswer = null;

            // Update progress
            const progress = ((currentQuestionIndex) / quizData.length) * 100;
            document.getElementById('quizProgress').style.width = progress + '%';
        }

        function selectAnswer(answerIndex) {
            const question = quizData[currentQuestionIndex];
            const options = document.querySelectorAll('.option-button');

            // Remove previous selections
            options.forEach(option => {
                option.classList.remove('selected', 'correct', 'incorrect');
            });

            // Mark selected answer
            options[answerIndex].classList.add('selected');
            selectedAnswer = answerIndex;

            // Show correct/incorrect after selection
>>>>>>> 2722c553
            setTimeout(() => {
                updateHurricaneDisplay();
            }, 1000);
        }

        function showHurricaneMessage(message, points) {
            const messageDiv = document.createElement('div');
            messageDiv.style.cssText = `
                position: fixed;
                top: 50%;
                left: 50%;
                transform: translate(-50%, -50%);
                background: #4caf50;
                color: white;
                padding: 20px;
                border-radius: 10px;
                z-index: 1000;
                text-align: center;
                font-weight: bold;
                animation: fadeInOut 1s ease;
            `;
            messageDiv.textContent = message;
            
            document.body.appendChild(messageDiv);
            
            setTimeout(() => {
                if (document.body.contains(messageDiv)) {
                    document.body.removeChild(messageDiv);
                }
<<<<<<< HEAD
            }, 1000);
        }

        function gameOverHurricane() {
            clearInterval(hurricaneGameState.timerInterval);
            hurricaneGameState.gameActive = false;
            
            // Calculate final bonus
            const preparationBonus = hurricaneGameState.preparationLevel;
            const safetyBonus = hurricaneGameState.familySafety;
            const totalBonus = preparationBonus + safetyBonus;
            hurricaneGameState.score += totalBonus;
            
            setTimeout(() => {
                alert(`🏆 Hurricane Hero Challenge Complete!\n\nFinal Score: ${hurricaneGameState.score} points\nPreparation Bonus: ${preparationBonus} points\nSafety Bonus: ${safetyBonus} points\n\nYou made ${hurricaneGameState.decisions.length} important decisions to protect your family!`);
                
                completeGame('hurricane-hero', hurricaneGameState.score, (Date.now() - window.currentGameStartTime) / 1000);
=======

                document.getElementById('nextButton').disabled = false;
>>>>>>> 2722c553
            }, 500);
        }

        function pauseHurricaneGame() {
            if (hurricaneGameState.timerInterval) {
                clearInterval(hurricaneGameState.timerInterval);
                hurricaneGameState.timerInterval = null;
                alert('⏸️ Game Paused\n\nTake time to think about hurricane safety. Click OK to resume.');
                startHurricaneTimer();
            }
        }

<<<<<<< HEAD
        function restartHurricaneGame() {
            clearInterval(hurricaneGameState.timerInterval);
            initializeHurricaneGameplay();
        }

        // Game Progress Popup Functionality
        function openGameProgressPopup() {
            const popup = document.getElementById('gameProgressPopup');
            popup.style.display = 'block';
            updateProgressPopup();
        }

        function closeGameProgressPopup() {
            const popup = document.getElementById('gameProgressPopup');
            popup.style.display = 'none';
        }

        function updateProgressPopup() {
            const gameStats = JSON.parse(localStorage.getItem('gameStats') || '{}');
            const allGames = ['disasterpoly', 'quiz', 'citymanager', 'tsunamiescape', 'hurricanehero', 'wildfirewatch', 'quakeresponse', 'floodplainproject', 'stopdisasters', 'disasterresponse'];
            
            // Calculate overall statistics
            let totalGamesPlayed = 0;
            let totalScore = 0;
            let completedGames = 0;
            
            allGames.forEach(gameId => {
                if (gameStats[gameId] && gameStats[gameId].plays > 0) {
                    totalGamesPlayed += gameStats[gameId].plays;
                    totalScore += gameStats[gameId].totalScore || 0;
                    if (gameStats[gameId].completed) completedGames++;
                }
            });
            
            const averageScore = totalGamesPlayed > 0 ? Math.round(totalScore / totalGamesPlayed) : 0;
            const completionRate = Math.round((completedGames / allGames.length) * 100);
            
            // Update statistics display
            document.getElementById('totalGamesPlayed').textContent = totalGamesPlayed;
            document.getElementById('totalScore').textContent = totalScore.toLocaleString();
            document.getElementById('averageScore').textContent = averageScore;
            document.getElementById('completionRate').textContent = completionRate + '%';
            
            // Populate individual game progress
            const gameProgressList = document.getElementById('gameProgressList');
            gameProgressList.innerHTML = '';
            
            const gameNames = {
                'disasterpoly': 'DisasterPoly',
                'quiz': 'Disaster Quiz',
                'citymanager': 'City Manager',
                'tsunamiescape': 'Tsunami Escape',
                'hurricanehero': 'Hurricane Hero',
                'wildfirewatch': 'Wildfire Watch',
                'quakeresponse': 'Quake Response',
                'floodplainproject': 'Floodplain Project',
                'stopdisasters': 'Stop Disasters',
                'disasterresponse': 'Disaster Response'
            };
            
            allGames.forEach(gameId => {
                const stats = gameStats[gameId] || { plays: 0, bestScore: 0, totalScore: 0, completed: false };
                const progressPercentage = stats.completed ? 100 : Math.min((stats.plays * 20), 80);
                
                const gameItem = document.createElement('div');
                gameItem.className = `game-progress-item ${stats.completed ? 'completed' : ''}`;
                gameItem.innerHTML = `
                    <div class="game-info">
                        <h4>${gameNames[gameId] || gameId}</h4>
                        <div class="game-meta">
                            Plays: ${stats.plays} | Best Score: ${stats.bestScore || 0}
                            ${stats.completed ? '<span class="achievement-badge">✓ Completed</span>' : ''}
                        </div>
                    </div>
                    <div style="display: flex; align-items: center; gap: 15px;">
                        <div class="progress-bar">
                            <div class="progress-fill" style="width: ${progressPercentage}%"></div>
                        </div>
                        <button class="play-btn" onclick="closeGameProgressPopup(); openGameModal('${gameId}')">
                            ${stats.completed ? 'Play Again' : 'Play Now'}
                        </button>
                    </div>
                `;
                gameProgressList.appendChild(gameItem);
            });
=======
        function showQuizResults() {
            document.getElementById('questionCard').style.display = 'none';
            document.getElementById('quizResults').style.display = 'block';

            const correctCount = quizData.filter((q, i) => selectedAnswer === q.correct).length;

            document.getElementById('finalScore').textContent = quizScore;
            document.getElementById('correctAnswers').textContent = correctCount;
            document.getElementById('totalAnswered').textContent = quizData.length;

            // Award badges
            const badgesContainer = document.getElementById('badgesEarned');
            badgesContainer.innerHTML = '';

            const badges = [];
            if (quizScore >= 100) badges.push('Quiz Master');
            if (correctCount === quizData.length) badges.push('Perfect Score');
            if (quizScore >= 75) badges.push('Safety Expert');

            badges.forEach(badge => {
                const badgeElement = document.createElement('span');
                badgeElement.className = 'achievement-badge';
                badgeElement.textContent = badge;
                badgesContainer.appendChild(badgeElement);
            });

            // Update progress to 100%
            document.getElementById('quizProgress').style.width = '100%';
>>>>>>> 2722c553
        }

        // Add progress button to navigation
        function addProgressButtonToNav() {
            const sidebar = document.querySelector('.sidebar .menu');
            if (sidebar) {
                const progressButton = document.createElement('div');
                progressButton.className = 'menu-item';
                progressButton.style.cursor = 'pointer';
                progressButton.innerHTML = '<i class="fas fa-chart-bar"></i><span>Game Progress</span>';
                progressButton.onclick = openGameProgressPopup;
                sidebar.insertBefore(progressButton, sidebar.lastElementChild);
            }
        }

        // Close popup when clicking outside
        window.onclick = function(event) {
            const popup = document.getElementById('gameProgressPopup');
            if (event.target === popup) {
                closeGameProgressPopup();
            }
        }

        // Initialize default categories for games without data-category
        document.addEventListener('DOMContentLoaded', function() {
            const gameCards = document.querySelectorAll('.game-card');
            gameCards.forEach(card => {
                if (!card.getAttribute('data-category')) {
                    // Default category for uncategorized games
                    card.setAttribute('data-category', 'solo');
                }
            });
            
            // Add progress button to navigation
            addProgressButtonToNav();
        });
    </script>
</body>

</html><|MERGE_RESOLUTION|>--- conflicted
+++ resolved
@@ -842,7 +842,6 @@
                 transform: scale(1);
             }
         }
-<<<<<<< HEAD
 
         .game-header-interface {
             background: linear-gradient(135deg, var(--primary), var(--primary-dark));
@@ -1799,11 +1798,7 @@
         }
     </style>
 </head>
-=======
-    </style>
-</head>
-
->>>>>>> 2722c553
+
 <body>
     <div class="dashboard-container">
         <!-- Sidebar -->
@@ -1823,46 +1818,27 @@
                 <div class="menu-item"><i class="fas fa-user"></i><span>Profile & Badges</span></div>
                 <div class="menu-item"><i class="fas fa-cog"></i><span>Settings</span></div>
             </div>
+
+            <!-- User Profile at Bottom -->
+            <div class="sidebar-user-profile">
+                <div class="user-avatar" id="userAvatar">U</div>
+                <div class="user-info">
+                    <h4 id="sidebarUserName">User</h4>
+                    <p>Student</p>
+                </div>
+            </div>
         </aside>
 
         <!-- Main Content -->
         <main class="main-content">
             <div class="container">
-        <div class="header-section">
-            <h1>Gamified Disaster Learning</h1>
-            <p>Learn disaster management through engaging games and challenges</p>
-        </div>
-
-        <!-- Game Filter Bar -->
-        <div class="game-filter-bar">
-            <div class="filter-option active" onclick="filterGames('all')" data-filter="all">
-                <i class="fas fa-th-large"></i>
-                <span>All Games</span>
-            </div>
-            <div class="filter-option" onclick="filterGames('multiplayer')" data-filter="multiplayer">
-                <i class="fas fa-users"></i>
-                <span>Multiplayer</span>
-            </div>
-            <div class="filter-option" onclick="filterGames('solo')" data-filter="solo">
-                <i class="fas fa-user"></i>
-                <span>Solo Play</span>
-            </div>
-            <div class="filter-option" onclick="filterGames('city-building')" data-filter="city-building">
-                <i class="fas fa-city"></i>
-                <span>City Building</span>
-            </div>
-            <div class="filter-option" onclick="filterGames('trivia')" data-filter="trivia">
-                <i class="fas fa-brain"></i>
-                <span>Trivia & Quiz</span>
-            </div>
-            <div class="filter-option" onclick="filterGames('strategy')" data-filter="strategy">
-                <i class="fas fa-chess"></i>
-                <span>Strategy</span>
-            </div>
-        </div>
-
-        <div class="games-grid" id="gamesGrid">
-            <div class="game-card" data-category="multiplayer strategy">
+                <div class="header-section">
+                    <h1>Gamified Disaster Learning</h1>
+                    <p>Learn disaster management through engaging games and challenges</p>
+                </div>
+
+        <div class="games-grid">
+            <div class="game-card">
                 <div class="game-header">
                     <div class="game-badge">Multiplayer</div>
                     <div style="text-align: center;">
@@ -1891,21 +1867,21 @@
                         </div>
                     </div>
 
-                    <div class="game-features">
-                        <span class="feature-tag">Strategy</span>
-                        <span class="feature-tag">Multiplayer</span>
-                        <span class="feature-tag">Educational</span>
-                        <span class="feature-tag">Real-time</span>
-                    </div>
+                            <div class="game-features">
+                                <span class="feature-tag">Strategy</span>
+                                <span class="feature-tag">Multiplayer</span>
+                                <span class="feature-tag">Educational</span>
+                                <span class="feature-tag">Real-time</span>
+                            </div>
 
                     <div class="game-actions">
-                        <button class="btn-primary" onclick="window.open('games/disasterpoly.html', '_blank')">Play Now</button>
+                        <button class="btn-primary" onclick="startDisasterPoly()">Play Now</button>
                         <button class="btn-secondary" onclick="viewRules()">Rules</button>
                     </div>
                 </div>
             </div>
 
-            <div class="game-card" data-category="solo trivia">
+            <div class="game-card">
                 <div class="game-header">
                     <div class="game-badge">Solo Play</div>
                     <div style="text-align: center;">
@@ -1934,847 +1910,103 @@
                         </div>
                     </div>
 
-                    <div class="game-features">
-                        <span class="feature-tag">Quiz</span>
-                        <span class="feature-tag">Timed</span>
-                        <span class="feature-tag">Points</span>
-                        <span class="feature-tag">Badges</span>
-                    </div>
+                            <div class="game-features">
+                                <span class="feature-tag">Quiz</span>
+                                <span class="feature-tag">Timed</span>
+                                <span class="feature-tag">Points</span>
+                                <span class="feature-tag">Badges</span>
+                            </div>
 
                     <div class="game-actions">
-                        <button class="btn-primary" onclick="window.open('games/quiz.html', '_blank')">Start Quiz</button>
+                        <button class="btn-primary" onclick="startQuiz()">Start Quiz</button>
                         <button class="btn-secondary" onclick="viewQuizHistory()">History</button>
                     </div>
                 </div>
             </div>
-
-            <!-- New Game: SimCity Disaster Manager -->
-            <div class="game-card" data-category="city-building solo strategy">
-                <div class="game-header" style="background: linear-gradient(90deg, var(--p2), var(--warning));">
-                    <div class="game-badge">City Building</div>
-                    <div style="text-align: center;">
-                        <div class="game-icon">
-                            <i class="fas fa-city"></i>
+        </div>
+
+                <!-- DisasterPoly Game Section -->
+                <div class="disasterpoly-section" id="disasterPolyGame" style="display: none;">
+                    <h2 style="text-align: center; margin-bottom: 30px; color: var(--primary);">DisasterPoly Game Board
+                    </h2>
+
+                    <div class="game-board" id="gameBoard">
+                        <div class="board-center">
+                            <h2>DisasterPoly</h2>
+                            <p>Emergency Management Board Game</p>
                         </div>
-                        <h3>SimCity: Disaster Manager</h3>
+                        <!-- Board squares will be generated by JavaScript -->
+                    </div>
+
+                    <div class="game-controls">
+                        <button class="btn-primary" onclick="rollDice()">Roll Dice</button>
+                        <div class="dice" id="diceDisplay">?</div>
+                        <button class="btn-secondary" onclick="endTurn()">End Turn</button>
+                    </div>
+
+                    <div class="player-info" id="playerInfo">
+                        <div class="player-card">
+                            <h4>Player 1</h4>
+                            <div class="player-stats">
+                                <span>Position: <strong id="p1Position">0</strong></span>
+                                <span>Score: <strong id="p1Score">0</strong></span>
+                                <span>Lives: <strong id="p1Lives">3</strong></span>
+                            </div>
+                        </div>
+                        <div class="player-card">
+                            <h4>Player 2</h4>
+                            <div class="player-stats">
+                                <span>Position: <strong id="p2Position">0</strong></span>
+                                <span>Score: <strong id="p2Score">0</strong></span>
+                                <span>Lives: <strong id="p2Lives">3</strong></span>
+                            </div>
+                        </div>
                     </div>
                 </div>
-                <div class="game-content">
-                    <h3>SimCity: Disaster Manager 🏙️</h3>
-                    <p>Build resilient cities that can withstand natural disasters. Plan emergency services, create evacuation routes, and manage post-disaster recovery.</p>
-                    
-                    <div class="game-stats">
-                        <div class="stat-item">
-                            <div class="stat-number">1-4</div>
-                            <div class="stat-label">Players</div>
+
+                <!-- Quiz Section -->
+                <div class="quiz-section" id="quizGame" style="display: none;">
+                    <div class="quiz-header">
+                        <h2 style="color: var(--primary);">Disaster Knowledge Quiz</h2>
+                        <div class="quiz-progress">
+                            <div class="quiz-progress-fill" id="quizProgress"></div>
                         </div>
-                        <div class="stat-item">
-                            <div class="stat-number">45-90</div>
-                            <div class="stat-label">Minutes</div>
+                        <p>Question <span id="currentQuestion">1</span> of <span id="totalQuestions">10</span></p>
+                    </div>
+
+                    <div class="question-card" id="questionCard">
+                        <div class="question-header">
+                            <span class="question-number">Question <span id="questionNumber">1</span></span>
+                            <span class="question-points" id="questionPoints">+10 points</span>
                         </div>
-                        <div class="stat-item">
-                            <div class="stat-number">★ 4.9</div>
-                            <div class="stat-label">Rating</div>
+                        <div class="question-text" id="questionText">
+                            What is the most important thing to do during an earthquake?
+                        </div>
+                        <div class="options-grid" id="optionsGrid">
+                            <button class="option-button" onclick="selectAnswer(0)">Run outside immediately</button>
+                            <button class="option-button" onclick="selectAnswer(1)">Drop, cover, and hold on</button>
+                            <button class="option-button" onclick="selectAnswer(2)">Stand in a doorway</button>
+                            <button class="option-button" onclick="selectAnswer(3)">Look for the nearest exit</button>
                         </div>
                     </div>
 
-                    <div class="game-features">
-                        <span class="feature-tag">City Building</span>
-                        <span class="feature-tag">Strategy</span>
-                        <span class="feature-tag">Disaster Prep</span>
-                        <span class="feature-tag">Resource Management</span>
+                    <div style="text-align: center; margin-top: 30px;">
+                        <button class="btn-primary" id="nextButton" onclick="nextQuestion()" disabled>Next
+                            Question</button>
+                        <button class="btn-secondary" onclick="exitQuiz()">Exit Quiz</button>
                     </div>
 
-                    <div class="game-actions">
-                        <button class="btn-primary" onclick="window.open('games/simCity.html', '_blank')">Build City</button>
-                        <button class="btn-secondary" onclick="viewCityGuide()">Guide</button>
+                    <div class="quiz-results" id="quizResults" style="display: none;">
+                        <div class="score-display" id="finalScore">0</div>
+                        <h3>Quiz Completed!</h3>
+                        <p>You answered <span id="correctAnswers">0</span> out of <span id="totalAnswered">0</span>
+                            questions correctly.</p>
+                        <div id="badgesEarned"></div>
+                        <button class="btn-primary" onclick="restartQuiz()" style="margin-top: 20px;">Play
+                            Again</button>
                     </div>
                 </div>
             </div>
-
-            <!-- New Game: Tsunami Escape -->
-            <div class="game-card" data-category="solo strategy">
-                <div class="game-header" style="background: linear-gradient(90deg, var(--p1), var(--primary));">
-                    <div class="game-badge">Fast-Paced</div>
-                    <div style="text-align: center;">
-                        <div class="game-icon">
-                            <i class="fas fa-water"></i>
-                        </div>
-                        <h3>Tsunami Escape</h3>
-                    </div>
-                </div>
-                <div class="game-content">
-                    <h3>Tsunami Escape 🌊</h3>
-                    <p>Race against time to reach high ground before a tsunami hits. Solve puzzles, clear paths, and learn critical warning signs.</p>
-                    
-                    <div class="game-stats">
-                        <div class="stat-item">
-                            <div class="stat-number">1</div>
-                            <div class="stat-label">Player</div>
-                        </div>
-                        <div class="stat-item">
-                            <div class="stat-number">10-20</div>
-                            <div class="stat-label">Minutes</div>
-                        </div>
-                        <div class="stat-item">
-                            <div class="stat-number">★ 4.7</div>
-                            <div class="stat-label">Rating</div>
-                        </div>
-                    </div>
-
-                    <div class="game-features">
-                        <span class="feature-tag">Puzzle</span>
-                        <span class="feature-tag">Time Pressure</span>
-                        <span class="feature-tag">Survival</span>
-                        <span class="feature-tag">Educational</span>
-                    </div>
-
-                    <div class="game-actions">
-                        <button class="btn-primary" onclick="window.open('games/tsunamiEscape.html', '_blank')">Start Escape</button>
-                        <button class="btn-secondary" onclick="viewTsunamiTips()">Safety Tips</button>
-                    </div>
-                </div>
-            </div>
-
-            <!-- New Game: Hurricane Hero -->
-            <div class="game-card" data-category="solo strategy">
-                <div class="game-header" style="background: linear-gradient(90deg, var(--p3), var(--accent));">
-                    <div class="game-badge">Strategy</div>
-                    <div style="text-align: center;">
-                        <div class="game-icon">
-                            <i class="fas fa-wind"></i>
-                        </div>
-                        <h3>Hurricane Hero</h3>
-                    </div>
-                </div>
-                <div class="game-content">
-                    <h3>Hurricane Hero: Resource Dash 🌀</h3>
-                    <p>Prepare your home and community for an approaching hurricane. Make critical decisions about resource allocation and community support.</p>
-                    
-                    <div class="game-stats">
-                        <div class="stat-item">
-                            <div class="stat-number">1-3</div>
-                            <div class="stat-label">Players</div>
-                        </div>
-                        <div class="stat-item">
-                            <div class="stat-number">25-40</div>
-                            <div class="stat-label">Minutes</div>
-                        </div>
-                        <div class="stat-item">
-                            <div class="stat-number">★ 4.6</div>
-                            <div class="stat-label">Rating</div>
-                        </div>
-                    </div>
-
-                    <div class="game-features">
-                        <span class="feature-tag">Preparation</span>
-                        <span class="feature-tag">Decision Making</span>
-                        <span class="feature-tag">Community</span>
-                        <span class="feature-tag">Time Management</span>
-                    </div>
-
-                    <div class="game-actions">
-                        <button class="btn-primary" onclick="window.open('games/hurricaneHero.html', '_blank')">Prepare Now</button>
-                        <button class="btn-secondary" onclick="viewHurricaneGuide()">Prep Guide</button>
-                    </div>
-                </div>
-            </div>
-
-            <!-- New Game: Wildfire Watch -->
-            <div class="game-card" data-category="solo strategy">
-                <div class="game-header" style="background: linear-gradient(90deg, var(--warning), var(--accent));">
-                    <div class="game-badge">RTS</div>
-                    <div style="text-align: center;">
-                        <div class="game-icon">
-                            <i class="fas fa-fire"></i>
-                        </div>
-                        <h3>Wildfire Watch</h3>
-                    </div>
-                </div>
-                <div class="game-content">
-                    <h3>Wildfire Watch 🔥</h3>
-                    <p>Command firefighting teams to contain growing wildfires. Manage resources, assess terrain, and adapt to changing conditions.</p>
-                    
-                    <div class="game-stats">
-                        <div class="stat-item">
-                            <div class="stat-number">1</div>
-                            <div class="stat-label">Player</div>
-                        </div>
-                        <div class="stat-item">
-                            <div class="stat-number">30-60</div>
-                            <div class="stat-label">Minutes</div>
-                        </div>
-                        <div class="stat-item">
-                            <div class="stat-number">★ 4.8</div>
-                            <div class="stat-label">Rating</div>
-                        </div>
-                    </div>
-
-                    <div class="game-features">
-                        <span class="feature-tag">Real-time Strategy</span>
-                        <span class="feature-tag">Resource Management</span>
-                        <span class="feature-tag">Dynamic Events</span>
-                        <span class="feature-tag">Quick Decisions</span>
-                    </div>
-
-                    <div class="game-actions">
-                        <button class="btn-primary" onclick="window.open('games/WildfireWatch.html', '_blank')">Command Team</button>
-                        <button class="btn-secondary" onclick="viewFireStrategy()">Strategy Guide</button>
-                    </div>
-                </div>
-            </div>
-
-            <!-- New Game: Quake Response -->
-            <div class="game-card">
-                <div class="game-header" style="background: linear-gradient(90deg, var(--p4), var(--p5));">
-                    <div class="game-badge">Simulation</div>
-                    <div style="text-align: center;">
-                        <div class="game-icon">
-                            <i class="fas fa-house-damage"></i>
-                        </div>
-                        <h3>Quake Response</h3>
-                    </div>
-                </div>
-                <div class="game-content">
-                    <h3>Quake Response 🏗️</h3>
-                    <p>Search and rescue survivors after a major earthquake. Make critical decisions about structural safety and provide first aid.</p>
-                    
-                    <div class="game-stats">
-                        <div class="stat-item">
-                            <div class="stat-number">1-2</div>
-                            <div class="stat-label">Players</div>
-                        </div>
-                        <div class="stat-item">
-                            <div class="stat-number">20-35</div>
-                            <div class="stat-label">Minutes</div>
-                        </div>
-                        <div class="stat-item">
-                            <div class="stat-number">★ 4.7</div>
-                            <div class="stat-label">Rating</div>
-                        </div>
-                    </div>
-
-                    <div class="game-features">
-                        <span class="feature-tag">Search & Rescue</span>
-                        <span class="feature-tag">Risk Assessment</span>
-                        <span class="feature-tag">First Aid</span>
-                        <span class="feature-tag">Critical Thinking</span>
-                    </div>
-
-                    <div class="game-actions">
-                        <button class="btn-primary" onclick="window.open('games/quackResponse.html', '_blank')">Start Rescue</button>
-                        <button class="btn-secondary" onclick="viewRescueGuide()">Rescue Guide</button>
-                    </div>
-                </div>
-            </div>
-
-            <!-- New Game: The Floodplain Project -->
-            <div class="game-card">
-                <div class="game-header" style="background: linear-gradient(90deg, var(--p6), var(--secondary));">
-                    <div class="game-badge">Collaborative</div>
-                    <div style="text-align: center;">
-                        <div class="game-icon">
-                            <i class="fas fa-water"></i>
-                        </div>
-                        <h3>Floodplain Project</h3>
-                    </div>
-                </div>
-                <div class="game-content">
-                    <h3>The Floodplain Project 💧</h3>
-                    <p>Work together as a community to mitigate flood risks. Design defenses, organize drills, and build long-term resilience.</p>
-                    
-                    <div class="game-stats">
-                        <div class="stat-item">
-                            <div class="stat-number">3-6</div>
-                            <div class="stat-label">Players</div>
-                        </div>
-                        <div class="stat-item">
-                            <div class="stat-number">60-90</div>
-                            <div class="stat-label">Minutes</div>
-                        </div>
-                        <div class="stat-item">
-                            <div class="stat-number">★ 4.9</div>
-                            <div class="stat-label">Rating</div>
-                        </div>
-                    </div>
-
-                    <div class="game-features">
-                        <span class="feature-tag">Collaboration</span>
-                        <span class="feature-tag">Long-term Planning</span>
-                        <span class="feature-tag">Community Building</span>
-                        <span class="feature-tag">Sustainable Management</span>
-                    </div>
-
-                    <div class="game-actions">
-                        <button class="btn-primary" onclick="window.open('games/floodPain.html', '_blank')">Join Community</button>
-                        <button class="btn-secondary" onclick="viewFloodGuide()">Flood Prevention</button>
-                    </div>
-                </div>
-            </div>
-
-            <!-- Stop Disasters! (UNDRR) -->
-            <div class="game-card">
-                <div class="game-header" style="background: linear-gradient(90deg, var(--primary), var(--primary-dark));">
-                    <div class="game-badge">UNDRR Official</div>
-                    <div style="text-align: center;">
-                        <div class="game-icon">
-                            <i class="fas fa-globe-americas"></i>
-                        </div>
-                        <h3>Stop Disasters!</h3>
-                    </div>
-                </div>
-                <div class="game-content">
-                    <h3>Stop Disasters! (UNDRR) 🌍</h3>
-                    <p>Act as a disaster risk manager building safer communities. Handle tsunamis, wildfires, hurricanes, earthquakes, and floods under time and resource constraints.</p>
-                    
-                    <div class="game-stats">
-                        <div class="stat-item">
-                            <div class="stat-number">1</div>
-                            <div class="stat-label">Player</div>
-                        </div>
-                        <div class="stat-item">
-                            <div class="stat-number">30-45</div>
-                            <div class="stat-label">Minutes</div>
-                        </div>
-                        <div class="stat-item">
-                            <div class="stat-number">★ 4.9</div>
-                            <div class="stat-label">Rating</div>
-                        </div>
-                    </div>
-
-                    <div class="game-features">
-                        <span class="feature-tag">UN Official</span>
-                        <span class="feature-tag">Risk Management</span>
-                        <span class="feature-tag">Global Disasters</span>
-                        <span class="feature-tag">Community Building</span>
-                    </div>
-
-                    <div class="game-actions">
-                        <button class="btn-primary" onclick="window.open('games/StopDisasters.html', '_blank')">Manage Risks</button>
-                        <button class="btn-secondary" onclick="viewUNDRRGuide()">UNDRR Guide</button>
-                    </div>
-                </div>
-            </div>
-
-            <!-- Disaster Response Game -->
-            <div class="game-card">
-                <div class="game-header" style="background: linear-gradient(90deg, var(--accent), var(--warning));">
-                    <div class="game-badge">Quick Response</div>
-                    <div style="text-align: center;">
-                        <div class="game-icon">
-                            <i class="fas fa-stopwatch"></i>
-                        </div>
-                        <h3>Disaster Response</h3>
-                    </div>
-                </div>
-                <div class="game-content">
-                    <h3>Disaster Response Game 🚨</h3>
-                    <p>Respond quickly to emerging crises like wildfires, hurricanes, and pandemics. Make rapid decisions with limited information in real-world scenarios.</p>
-                    
-                    <div class="game-stats">
-                        <div class="stat-item">
-                            <div class="stat-number">1-4</div>
-                            <div class="stat-label">Players</div>
-                        </div>
-                        <div class="stat-item">
-                            <div class="stat-number">15-30</div>
-                            <div class="stat-label">Minutes</div>
-                        </div>
-                        <div class="stat-item">
-                            <div class="stat-number">★ 4.7</div>
-                            <div class="stat-label">Rating</div>
-                        </div>
-                    </div>
-
-                    <div class="game-features">
-                        <span class="feature-tag">Rapid Response</span>
-                        <span class="feature-tag">Limited Info</span>
-                        <span class="feature-tag">Crisis Management</span>
-                        <span class="feature-tag">Time Pressure</span>
-                    </div>
-
-                    <div class="game-actions">
-                        <button class="btn-primary" onclick="window.open('games/disasterResponseGame.html', '_blank')">Respond Now</button>
-                        <button class="btn-secondary" onclick="viewResponseGuide()">Response Guide</button>
-                    </div>
-                </div>
-            </div>
-
-            <!-- Road to Safety -->
-            <div class="game-card">
-                <div class="game-header" style="background: linear-gradient(90deg, var(--p5), var(--p3));">
-                    <div class="game-badge">Tabletop</div>
-                    <div style="text-align: center;">
-                        <div class="game-icon">
-                            <i class="fas fa-road"></i>
-                        </div>
-                        <h3>Road to Safety</h3>
-                    </div>
-                </div>
-                <div class="game-content">
-                    <h3>Road to Safety (Listos California) 🛣️</h3>
-                    <p>Navigate disaster scenarios with diverse avatars, experiencing real-life obstacles. Promotes empathy and awareness of how circumstances affect preparedness.</p>
-                    
-                    <div class="game-stats">
-                        <div class="stat-item">
-                            <div class="stat-number">2-8</div>
-                            <div class="stat-label">Players</div>
-                        </div>
-                        <div class="stat-item">
-                            <div class="stat-number">45-60</div>
-                            <div class="stat-label">Minutes</div>
-                        </div>
-                        <div class="stat-item">
-                            <div class="stat-number">★ 4.8</div>
-                            <div class="stat-label">Rating</div>
-                        </div>
-                    </div>
-
-                    <div class="game-features">
-                        <span class="feature-tag">Empathy Building</span>
-                        <span class="feature-tag">Avatar-Based</span>
-                        <span class="feature-tag">Real Obstacles</span>
-                        <span class="feature-tag">Problem Solving</span>
-                    </div>
-
-                    <div class="game-actions">
-                        <button class="btn-primary" onclick="window.open('games/roadtosafety.html', '_blank')">Choose Avatar</button>
-                        <button class="btn-secondary" onclick="viewSafetyGuide()">Safety Guide</button>
-                    </div>
-                </div>
-            </div>
-
-            <!-- Disaster Mind -->
-            <div class="game-card" data-category="solo strategy">
-                <div class="game-header" style="background: linear-gradient(90deg, var(--p2), var(--p4));">
-                    <div class="game-badge">FEMA Simulation</div>
-                    <div style="text-align: center;">
-                        <div class="game-icon">
-                            <i class="fas fa-brain"></i>
-                        </div>
-                        <h3>Disaster Mind</h3>
-                    </div>
-                </div>
-                <div class="game-content">
-                    <h3>Disaster Mind (iThrive Sim) 🧠</h3>
-                    <p>FEMA-supported simulation promoting preparedness and critical thinking through immersive disaster management scenarios that mirror actual crises.</p>
-                    
-                    <div class="game-stats">
-                        <div class="stat-item">
-                            <div class="stat-number">1-3</div>
-                            <div class="stat-label">Players</div>
-                        </div>
-                        <div class="stat-item">
-                            <div class="stat-number">40-60</div>
-                            <div class="stat-label">Minutes</div>
-                        </div>
-                        <div class="stat-item">
-                            <div class="stat-number">★ 4.8</div>
-                            <div class="stat-label">Rating</div>
-                        </div>
-                    </div>
-
-                    <div class="game-features">
-                        <span class="feature-tag">FEMA Official</span>
-                        <span class="feature-tag">Critical Thinking</span>
-                        <span class="feature-tag">Realistic Scenarios</span>
-                        <span class="feature-tag">Preparedness Focus</span>
-                    </div>
-
-                    <div class="game-actions">
-                        <button class="btn-primary" onclick="window.open('games/disasterMind.html', '_blank')">Enter Simulation</button>
-                        <button class="btn-secondary" onclick="viewFEMAGuide()">FEMA Guide</button>
-                    </div>
-                </div>
-            </div>
-
-            <!-- FloodQuest -->
-            <div class="game-card" data-category="solo city-building strategy">
-                <div class="game-header" style="background: linear-gradient(90deg, var(--p1), var(--p6));">
-                    <div class="game-badge">Flood Specialist</div>
-                    <div style="text-align: center;">
-                        <div class="game-icon">
-                            <i class="fas fa-tint"></i>
-                        </div>
-                        <h3>FloodQuest</h3>
-                    </div>
-                </div>
-                <div class="game-content">
-                    <h3>FloodQuest 🌊</h3>
-                    <p>Specialized flood preparedness education game. Anticipate, simulate, and respond to urban flooding scenarios while learning planning and emergency responses.</p>
-                    
-                    <div class="game-stats">
-                        <div class="stat-item">
-                            <div class="stat-number">1-4</div>
-                            <div class="stat-label">Players</div>
-                        </div>
-                        <div class="stat-item">
-                            <div class="stat-number">25-40</div>
-                            <div class="stat-label">Minutes</div>
-                        </div>
-                        <div class="stat-item">
-                            <div class="stat-number">★ 4.6</div>
-                            <div class="stat-label">Rating</div>
-                        </div>
-                    </div>
-
-                    <div class="game-features">
-                        <span class="feature-tag">Flood Focus</span>
-                        <span class="feature-tag">Urban Planning</span>
-                        <span class="feature-tag">Simulation</span>
-                        <span class="feature-tag">Emergency Response</span>
-                    </div>
-
-                    <div class="game-actions">
-                        <button class="btn-primary" onclick="window.open('games/floodQuest.html', '_blank')">Start Quest</button>
-                        <button class="btn-secondary" onclick="viewFloodQuestGuide()">Flood Prep</button>
-                    </div>
-                </div>
-            </div>
-
-            <!-- Disaster Quest Escape Room -->
-            <div class="game-card">
-                <div class="game-header" style="background: linear-gradient(90deg, var(--accent), var(--p3));">
-                    <div class="game-badge">Escape Room</div>
-                    <div style="text-align: center;">
-                        <div class="game-icon">
-                            <i class="fas fa-door-open"></i>
-                        </div>
-                        <h3>Disaster Quest</h3>
-                    </div>
-                </div>
-                <div class="game-content">
-                    <h3>Disaster Quest (Escape Challenge) 🚪</h3>
-                    <p>Timed escape-room experience with simulated disasters. Solve puzzles to evacuate safely by choosing right emergency kit items and finding safe exit routes.</p>
-                    
-                    <div class="game-stats">
-                        <div class="stat-item">
-                            <div class="stat-number">2-6</div>
-                            <div class="stat-label">Players</div>
-                        </div>
-                        <div class="stat-item">
-                            <div class="stat-number">20-35</div>
-                            <div class="stat-label">Minutes</div>
-                        </div>
-                        <div class="stat-item">
-                            <div class="stat-number">★ 4.7</div>
-                            <div class="stat-label">Rating</div>
-                        </div>
-                    </div>
-
-                    <div class="game-features">
-                        <span class="feature-tag">Escape Room</span>
-                        <span class="feature-tag">Puzzle Solving</span>
-                        <span class="feature-tag">Team Coordination</span>
-                        <span class="feature-tag">Time Pressure</span>
-                    </div>
-
-                    <div class="game-actions">
-                        <button class="btn-primary" onclick="window.open('games/disasterQuest.html', '_blank')">Enter Room</button>
-                        <button class="btn-secondary" onclick="viewEscapeGuide()">Escape Tips</button>
-                    </div>
-                </div>
-            </div>
-
-            <!-- Survival Kit Builder -->
-            <div class="game-card">
-                <div class="game-header" style="background: linear-gradient(90deg, var(--secondary), var(--p2));">
-                    <div class="game-badge">Resource Management</div>
-                    <div style="text-align: center;">
-                        <div class="game-icon">
-                            <i class="fas fa-toolbox"></i>
-                        </div>
-                        <h3>Survival Kit Builder</h3>
-                    </div>
-                </div>
-                <div class="game-content">
-                    <h3>Survival Kit Builder 🎒</h3>
-                    <p>Build emergency survival kits with limited budget. Choose correct essentials while avoiding wrong items. Different disasters require different kits!</p>
-                    
-                    <div class="game-stats">
-                        <div class="stat-item">
-                            <div class="stat-number">1-4</div>
-                            <div class="stat-label">Players</div>
-                        </div>
-                        <div class="stat-item">
-                            <div class="stat-number">15-25</div>
-                            <div class="stat-label">Minutes</div>
-                        </div>
-                        <div class="stat-item">
-                            <div class="stat-number">★ 4.5</div>
-                            <div class="stat-label">Rating</div>
-                        </div>
-                    </div>
-
-                    <div class="game-features">
-                        <span class="feature-tag">Budget Management</span>
-                        <span class="feature-tag">Kit Building</span>
-                        <span class="feature-tag">Disaster-Specific</span>
-                        <span class="feature-tag">Educational</span>
-                    </div>
-
-                    <div class="game-actions">
-                        <button class="btn-primary" onclick="window.open('games/survivalKit.html', '_blank')">Build Kit</button>
-                        <button class="btn-secondary" onclick="viewKitGuide()">Kit Essentials</button>
-                    </div>
-                </div>
-            </div>
-
-            <!-- Rescue Mission Simulator -->
-            <div class="game-card">
-                <div class="game-header" style="background: linear-gradient(90deg, var(--warning), var(--accent));">
-                    <div class="game-badge">Role-Play</div>
-                    <div style="text-align: center;">
-                        <div class="game-icon">
-                            <i class="fas fa-ambulance"></i>
-                        </div>
-                        <h3>Rescue Mission</h3>
-                    </div>
-                </div>
-                <div class="game-content">
-                    <h3>Rescue Mission Simulator 🚑</h3>
-                    <p>Role-play as first responders (firefighter, paramedic, volunteer). Prioritize rescue tasks under pressure - help injured, clear paths, call backup.</p>
-                    
-                    <div class="game-stats">
-                        <div class="stat-item">
-                            <div class="stat-number">1-3</div>
-                            <div class="stat-label">Players</div>
-                        </div>
-                        <div class="stat-item">
-                            <div class="stat-number">20-30</div>
-                            <div class="stat-label">Minutes</div>
-                        </div>
-                        <div class="stat-item">
-                            <div class="stat-number">★ 4.8</div>
-                            <div class="stat-label">Rating</div>
-                        </div>
-                    </div>
-
-                    <div class="game-features">
-                        <span class="feature-tag">First Responder</span>
-                        <span class="feature-tag">Priority Tasks</span>
-                        <span class="feature-tag">Role-Playing</span>
-                        <span class="feature-tag">Decision Speed</span>
-                    </div>
-
-                    <div class="game-actions">
-                        <button class="btn-primary" onclick="window.open('games/rescueMission.html', '_blank')">Respond Now</button>
-                        <button class="btn-secondary" onclick="viewRescueProtocol()">Response Protocol</button>
-                    </div>
-                </div>
-            </div>
-
-            <!-- Disaster Trivia Battle -->
-            <div class="game-card" data-category="multiplayer trivia">
-                <div class="game-header" style="background: linear-gradient(90deg, var(--p3), var(--p5));">
-                    <div class="game-badge">Multiplayer Quiz</div>
-                    <div style="text-align: center;">
-                        <div class="game-icon">
-                            <i class="fas fa-trophy"></i>
-                        </div>
-                        <h3>Trivia Battle</h3>
-                    </div>
-                </div>
-                <div class="game-content">
-                    <h3>Disaster Trivia Battle 🏆</h3>
-                    <p>Multiplayer quiz with rapid-fire questions on disaster do's and don'ts. Power-ups and lifelines keep it competitive!</p>
-                    
-                    <div class="game-stats">
-                        <div class="stat-item">
-                            <div class="stat-number">2-8</div>
-                            <div class="stat-label">Players</div>
-                        </div>
-                        <div class="stat-item">
-                            <div class="stat-number">10-20</div>
-                            <div class="stat-label">Minutes</div>
-                        </div>
-                        <div class="stat-item">
-                            <div class="stat-number">★ 4.6</div>
-                            <div class="stat-label">Rating</div>
-                        </div>
-                    </div>
-
-                    <div class="game-features">
-                        <span class="feature-tag">Rapid-Fire</span>
-                        <span class="feature-tag">Power-Ups</span>
-                        <span class="feature-tag">Competitive</span>
-                        <span class="feature-tag">Multiplayer</span>
-                    </div>
-
-                    <div class="game-actions">
-                        <button class="btn-primary" onclick="window.open('games/disasterTrivia.html', '_blank')">Join Battle</button>
-                        <button class="btn-secondary" onclick="viewTriviaGuide()">Game Rules</button>
-                    </div>
-                </div>
-            </div>
-
-            <!-- Virtual Drill Race -->
-            <div class="game-card">
-                <div class="game-header" style="background: linear-gradient(90deg, var(--p4), var(--primary));">
-                    <div class="game-badge">Evacuation Drill</div>
-                    <div style="text-align: center;">
-                        <div class="game-icon">
-                            <i class="fas fa-running"></i>
-                        </div>
-                        <h3>Virtual Drill Race</h3>
-                    </div>
-                </div>
-                <div class="game-content">
-                    <h3>Virtual Drill Race 🏃‍♂️</h3>
-                    <p>Conduct virtual evacuation drills for schools/communities. Guide groups to safety while handling blocked exits and panic situations.</p>
-                    
-                    <div class="game-stats">
-                        <div class="stat-item">
-                            <div class="stat-number">1-2</div>
-                            <div class="stat-label">Players</div>
-                        </div>
-                        <div class="stat-item">
-                            <div class="stat-number">15-25</div>
-                            <div class="stat-label">Minutes</div>
-                        </div>
-                        <div class="stat-item">
-                            <div class="stat-number">★ 4.7</div>
-                            <div class="stat-label">Rating</div>
-                        </div>
-                    </div>
-
-                    <div class="game-features">
-                        <span class="feature-tag">Evacuation</span>
-                        <span class="feature-tag">Performance Metrics</span>
-                        <span class="feature-tag">Stress Management</span>
-                        <span class="feature-tag">Group Leadership</span>
-                    </div>
-
-                    <div class="game-actions">
-                        <button class="btn-primary" onclick="window.open('games/virtualDrill.html', '_blank')">Start Drill</button>
-                        <button class="btn-secondary" onclick="viewDrillGuide()">Drill Protocol</button>
-                    </div>
-                </div>
-            </div>
-
-            <!-- Disaster Detective -->
-            <div class="game-card">
-                <div class="game-header" style="background: linear-gradient(90deg, var(--p6), var(--p1));">
-                    <div class="game-badge">Myth Busting</div>
-                    <div style="text-align: center;">
-                        <div class="game-icon">
-                            <i class="fas fa-search"></i>
-                        </div>
-                        <h3>Disaster Detective</h3>
-                    </div>
-                </div>
-                <div class="game-content">
-                    <h3>Disaster Detective (Myth vs Fact) 🔍</h3>
-                    <p>Mystery-style game investigating disaster rumors and misinformation. Separate myths from facts to solve cases and unlock clues!</p>
-                    
-                    <div class="game-stats">
-                        <div class="stat-item">
-                            <div class="stat-number">1-4</div>
-                            <div class="stat-label">Players</div>
-                        </div>
-                        <div class="stat-item">
-                            <div class="stat-number">20-35</div>
-                            <div class="stat-label">Minutes</div>
-                        </div>
-                        <div class="stat-item">
-                            <div class="stat-number">★ 4.8</div>
-                            <div class="stat-label">Rating</div>
-                        </div>
-                    </div>
-
-                    <div class="game-features">
-                        <span class="feature-tag">Myth Busting</span>
-                        <span class="feature-tag">Investigation</span>
-                        <span class="feature-tag">Fact Checking</span>
-                        <span class="feature-tag">Mystery Solving</span>
-                    </div>
-
-                    <div class="game-actions">
-                        <button class="btn-primary" onclick="window.open('games/factVsMyth.html', '_blank')">Start Investigation</button>
-                        <button class="btn-secondary" onclick="viewFactGuide()">Fact vs Myth</button>
-                    </div>
-                </div>
-            </div>
-        </div>
-
-        <!-- DisasterPoly Game Section -->
-        <div class="disasterpoly-section" id="disasterPolyGame" style="display: none;">
-            <h2 style="text-align: center; margin-bottom: 30px; color: var(--primary);">DisasterPoly Game Board</h2>
-            
-            <div class="game-board" id="gameBoard">
-                <div class="board-center">
-                    <h2>DisasterPoly</h2>
-                    <p>Emergency Management Board Game</p>
-                </div>
-                <!-- Board squares will be generated by JavaScript -->
-            </div>
-
-            <div class="game-controls">
-                <button class="btn-primary" onclick="rollDice()">Roll Dice</button>
-                <div class="dice" id="diceDisplay">?</div>
-                <button class="btn-secondary" onclick="endTurn()">End Turn</button>
-            </div>
-
-            <div class="player-info" id="playerInfo">
-                <div class="player-card">
-                    <h4>Player 1</h4>
-                    <div class="player-stats">
-                        <span>Position: <strong id="p1Position">0</strong></span>
-                        <span>Score: <strong id="p1Score">0</strong></span>
-                        <span>Lives: <strong id="p1Lives">3</strong></span>
-                    </div>
-                </div>
-                <div class="player-card">
-                    <h4>Player 2</h4>
-                    <div class="player-stats">
-                        <span>Position: <strong id="p2Position">0</strong></span>
-                        <span>Score: <strong id="p2Score">0</strong></span>
-                        <span>Lives: <strong id="p2Lives">3</strong></span>
-                    </div>
-                </div>
-            </div>
-        </div>
-
-        <!-- Quiz Section -->
-        <div class="quiz-section" id="quizGame" style="display: none;">
-            <div class="quiz-header">
-                <h2 style="color: var(--primary);">Disaster Knowledge Quiz</h2>
-                <div class="quiz-progress">
-                    <div class="quiz-progress-fill" id="quizProgress"></div>
-                </div>
-                <p>Question <span id="currentQuestion">1</span> of <span id="totalQuestions">10</span></p>
-            </div>
-
-            <div class="question-card" id="questionCard">
-                <div class="question-header">
-                    <span class="question-number">Question <span id="questionNumber">1</span></span>
-                    <span class="question-points" id="questionPoints">+10 points</span>
-                </div>
-                <div class="question-text" id="questionText">
-                    What is the most important thing to do during an earthquake?
-                </div>
-                <div class="options-grid" id="optionsGrid">
-                    <button class="option-button" onclick="selectAnswer(0)">Run outside immediately</button>
-                    <button class="option-button" onclick="selectAnswer(1)">Drop, cover, and hold on</button>
-                    <button class="option-button" onclick="selectAnswer(2)">Stand in a doorway</button>
-                    <button class="option-button" onclick="selectAnswer(3)">Look for the nearest exit</button>
-                </div>
-            </div>
-
-            <div style="text-align: center; margin-top: 30px;">
-                <button class="btn-primary" id="nextButton" onclick="nextQuestion()" disabled>Next Question</button>
-                <button class="btn-secondary" onclick="exitQuiz()">Exit Quiz</button>
-            </div>
-
-            <div class="quiz-results" id="quizResults" style="display: none;">
-                <div class="score-display" id="finalScore">0</div>
-                <h3>Quiz Completed!</h3>
-                <p>You answered <span id="correctAnswers">0</span> out of <span id="totalAnswered">0</span> questions correctly.</p>
-                <div id="badgesEarned"></div>
-                <button class="btn-primary" onclick="restartQuiz()" style="margin-top: 20px;">Play Again</button>
-            </div>
-            </div>
-        </div>
         </main>
     </div>
 
@@ -3015,7 +2247,6 @@
                     Content will be loaded here...
                 </div>
             </div>
-<<<<<<< HEAD
         </div>
     </div>
 
@@ -3064,10 +2295,84 @@
     </div>
 
     <script>
+        document.addEventListener('DOMContentLoaded', function () {
+            loadUserInfo(); // This will load the user info when page loads
+            initializeMenuNavigation();
+        });
+        // Load User Information from database/session
+        async function loadUserInfo() {
+            try {
+                // First try to get user data from session/localStorage
+                let userData = null;
+
+                // Check localStorage for stored user data
+                const localData = localStorage.getItem('resq_user') || localStorage.getItem('currentUser') || localStorage.getItem('user');
+                if (localData) {
+                    userData = JSON.parse(localData);
+                }
+
+                // If no local data or token exists, try to fetch from backend
+                const token = localStorage.getItem('token') || localStorage.getItem('authToken') || localStorage.getItem('jwt');
+                if (!userData && token) {
+                    try {
+                        const response = await fetch('http://localhost:5000/api/auth/current', {
+                            method: 'GET',
+                            headers: {
+                                'Content-Type': 'application/json',
+                                'Authorization': `Bearer ${token}`
+                            }
+                        });
+
+                        if (response.ok) {
+                            userData = await response.json();
+                            // Save to localStorage for future use
+                            localStorage.setItem('resq_user', JSON.stringify(userData));
+                        } else {
+                            console.log('Failed to fetch user from backend:', response.status);
+                        }
+                    } catch (fetchError) {
+                        console.log('Could not fetch user from backend:', fetchError.message);
+                    }
+                }
+
+                if (userData) {
+                    const firstName = userData.firstName || userData.name || userData.username || userData.email?.split('@')[0] || 'User';
+                    const lastName = userData.lastName || '';
+                    const fullName = lastName ? `${firstName} ${lastName}` : firstName;
+
+                    // Update sidebar user profile
+                    const userNameElement = document.getElementById('sidebarUserName');
+                    const userAvatarElement = document.getElementById('userAvatar');
+
+                    if (userNameElement) userNameElement.textContent = fullName;
+                    if (userAvatarElement) userAvatarElement.textContent = firstName.charAt(0).toUpperCase();
+
+                    console.log('User loaded:', fullName);
+                } else {
+                    // Fallback to default values
+                    console.log('No user data found');
+                    setDefaultUser();
+                }
+            } catch (error) {
+                console.error('Error loading user data:', error);
+                setDefaultUser();
+            }
+        }
+
+
+        function setDefaultUser() {
+            const userNameElement = document.getElementById('sidebarUserName');
+            const userAvatarElement = document.getElementById('userAvatar');
+
+            if (userNameElement) userNameElement.textContent = 'Guest User';
+            if (userAvatarElement) userAvatarElement.textContent = 'G';
+        }
+
+
         // Menu Navigation
         function initializeMenuNavigation() {
             const menuItems = document.querySelectorAll('.menu-item');
-            
+
             const pageMapping = {
                 'Dashboard': 'dashboard-student.html',
                 'Education Modules': 'education-modules.html',
@@ -6399,25 +5704,25 @@
         function initializeBoard() {
             const board = document.getElementById('gameBoard');
             const squares = [];
-            
+
             // Create board squares
             const squareTypes = [
-                {name: "START", type: "corner"},
-                {name: "Flood\nZone", type: "disaster"},
-                {name: "Safe\nHouse", type: "safe"},
-                {name: "Fire\nAlert", type: "disaster"},
-                {name: "Hospital", type: "safe"},
-                {name: "Earthquake", type: "disaster"},
-                {name: "Emergency\nKit", type: "safe"},
-                {name: "SHELTER", type: "corner"},
-                {name: "Tornado", type: "disaster"},
-                {name: "First Aid", type: "safe"},
-                {name: "Landslide", type: "disaster"},
-                {name: "Rescue\nTeam", type: "safe"},
-                {name: "Hurricane", type: "disaster"},
-                {name: "Safe\nZone", type: "safe"},
-                {name: "EVACUATION", type: "corner"},
-                {name: "Tsunami", type: "disaster"}
+                { name: "START", type: "corner" },
+                { name: "Flood\nZone", type: "disaster" },
+                { name: "Safe\nHouse", type: "safe" },
+                { name: "Fire\nAlert", type: "disaster" },
+                { name: "Hospital", type: "safe" },
+                { name: "Earthquake", type: "disaster" },
+                { name: "Emergency\nKit", type: "safe" },
+                { name: "SHELTER", type: "corner" },
+                { name: "Tornado", type: "disaster" },
+                { name: "First Aid", type: "safe" },
+                { name: "Landslide", type: "disaster" },
+                { name: "Rescue\nTeam", type: "safe" },
+                { name: "Hurricane", type: "disaster" },
+                { name: "Safe\nZone", type: "safe" },
+                { name: "EVACUATION", type: "corner" },
+                { name: "Tsunami", type: "disaster" }
             ];
 
             // Position squares around the board
@@ -6426,11 +5731,11 @@
                 square.className = `board-square ${squareTypes[i].type}`;
                 square.textContent = squareTypes[i].name;
                 square.id = `square-${i}`;
-                
+
                 // Position calculation for a square board
                 const side = Math.floor(i / 4);
                 const pos = i % 4;
-                
+
                 if (side === 0) { // Top
                     square.style.left = `${pos * 120 + 40}px`;
                     square.style.top = '0px';
@@ -6444,7 +5749,7 @@
                     square.style.left = '0px';
                     square.style.bottom = `${pos * 120 + 40}px`;
                 }
-                
+
                 board.appendChild(square);
             }
         }
@@ -6452,17 +5757,17 @@
         function rollDice() {
             const diceValue = Math.floor(Math.random() * 6) + 1;
             document.getElementById('diceDisplay').textContent = diceValue;
-            
+
             // Move current player
             const player = currentPlayer === 1 ? player1 : player2;
             player.position = (player.position + diceValue) % 16;
-            
+
             // Update display
             document.getElementById(`p${currentPlayer}Position`).textContent = player.position;
-            
+
             // Handle square effects
             handleSquareEffect(player);
-            
+
             // Update score display
             document.getElementById(`p${currentPlayer}Score`).textContent = player.score;
             document.getElementById(`p${currentPlayer}Lives`).textContent = player.lives;
@@ -6470,10 +5775,10 @@
 
         function handleSquareEffect(player) {
             const squareElement = document.getElementById(`square-${player.position}`);
-            const squareType = squareElement.className.includes('disaster') ? 'disaster' : 
-                              squareElement.className.includes('safe') ? 'safe' : 'corner';
-            
-            switch(squareType) {
+            const squareType = squareElement.className.includes('disaster') ? 'disaster' :
+                squareElement.className.includes('safe') ? 'safe' : 'corner';
+
+            switch (squareType) {
                 case 'disaster':
                     player.lives--;
                     player.score = Math.max(0, player.score - 50);
@@ -6488,7 +5793,7 @@
                     alert(`Special location! You gained 200 points.`);
                     break;
             }
-            
+
             if (player.lives <= 0) {
                 alert(`Game Over for Player ${currentPlayer}!`);
             }
@@ -6504,11 +5809,11 @@
             currentQuestionIndex = 0;
             quizScore = 0;
             selectedAnswer = null;
-            
+
             document.getElementById('totalQuestions').textContent = quizData.length;
             document.getElementById('quizResults').style.display = 'none';
             document.getElementById('questionCard').style.display = 'block';
-            
+
             loadQuestion();
         }
 
@@ -6517,16 +5822,16 @@
                 showQuizResults();
                 return;
             }
-            
+
             const question = quizData[currentQuestionIndex];
             document.getElementById('currentQuestion').textContent = currentQuestionIndex + 1;
             document.getElementById('questionNumber').textContent = currentQuestionIndex + 1;
             document.getElementById('questionText').textContent = question.question;
             document.getElementById('questionPoints').textContent = `+${question.points} points`;
-            
+
             const optionsGrid = document.getElementById('optionsGrid');
             optionsGrid.innerHTML = '';
-            
+
             question.options.forEach((option, index) => {
                 const button = document.createElement('button');
                 button.className = 'option-button';
@@ -6534,10 +5839,10 @@
                 button.onclick = () => selectAnswer(index);
                 optionsGrid.appendChild(button);
             });
-            
+
             document.getElementById('nextButton').disabled = true;
             selectedAnswer = null;
-            
+
             // Update progress
             const progress = ((currentQuestionIndex) / quizData.length) * 100;
             document.getElementById('quizProgress').style.width = progress + '%';
@@ -6546,16 +5851,16 @@
         function selectAnswer(answerIndex) {
             const question = quizData[currentQuestionIndex];
             const options = document.querySelectorAll('.option-button');
-            
+
             // Remove previous selections
             options.forEach(option => {
                 option.classList.remove('selected', 'correct', 'incorrect');
             });
-            
+
             // Mark selected answer
             options[answerIndex].classList.add('selected');
             selectedAnswer = answerIndex;
-            
+
             // Show correct/incorrect after selection
             setTimeout(() => {
                 options[question.correct].classList.add('correct');
@@ -6564,7 +5869,7 @@
                 } else {
                     quizScore += question.points;
                 }
-                
+
                 document.getElementById('nextButton').disabled = false;
             }, 500);
         }
@@ -6577,29 +5882,29 @@
         function showQuizResults() {
             document.getElementById('questionCard').style.display = 'none';
             document.getElementById('quizResults').style.display = 'block';
-            
+
             const correctCount = quizData.filter((q, i) => selectedAnswer === q.correct).length;
-            
+
             document.getElementById('finalScore').textContent = quizScore;
             document.getElementById('correctAnswers').textContent = correctCount;
             document.getElementById('totalAnswered').textContent = quizData.length;
-            
+
             // Award badges
             const badgesContainer = document.getElementById('badgesEarned');
             badgesContainer.innerHTML = '';
-            
+
             const badges = [];
             if (quizScore >= 100) badges.push('Quiz Master');
             if (correctCount === quizData.length) badges.push('Perfect Score');
             if (quizScore >= 75) badges.push('Safety Expert');
-            
+
             badges.forEach(badge => {
                 const badgeElement = document.createElement('span');
                 badgeElement.className = 'achievement-badge';
                 badgeElement.textContent = badge;
                 badgesContainer.appendChild(badgeElement);
             });
-            
+
             // Update progress to 100%
             document.getElementById('quizProgress').style.width = '100%';
         }
@@ -7463,292 +6768,6 @@
 Work together - every second counts!
 Room sealed... escape sequence initiated!`);
         }
-=======
-
-            <!-- User Profile at Bottom -->
-            <div class="sidebar-user-profile">
-                <div class="user-avatar" id="userAvatar">U</div>
-                <div class="user-info">
-                    <h4 id="sidebarUserName">User</h4>
-                    <p>Student</p>
-                </div>
-            </div>
-        </aside>
-
-        <!-- Main Content -->
-        <main class="main-content">
-            <div class="container">
-                <div class="header-section">
-                    <h1>Gamified Disaster Learning</h1>
-                    <p>Learn disaster management through engaging games and challenges</p>
-                </div>
-
-                <div class="games-grid">
-                    <div class="game-card">
-                        <div class="game-header">
-                            <div class="game-badge">Multiplayer</div>
-                            <div style="text-align: center;">
-                                <div class="game-icon">
-                                    <i class="fas fa-dice"></i>
-                                </div>
-                                <h3>DisasterPoly</h3>
-                            </div>
-                        </div>
-                        <div class="game-content">
-                            <h3>DisasterPoly Board Game</h3>
-                            <p>Navigate through disaster scenarios, make strategic decisions, and learn emergency
-                                management in this exciting board game.</p>
-
-                            <div class="game-stats">
-                                <div class="stat-item">
-                                    <div class="stat-number">2-6</div>
-                                    <div class="stat-label">Players</div>
-                                </div>
-                                <div class="stat-item">
-                                    <div class="stat-number">30-45</div>
-                                    <div class="stat-label">Minutes</div>
-                                </div>
-                                <div class="stat-item">
-                                    <div class="stat-number">★ 4.8</div>
-                                    <div class="stat-label">Rating</div>
-                                </div>
-                            </div>
-
-                            <div class="game-features">
-                                <span class="feature-tag">Strategy</span>
-                                <span class="feature-tag">Multiplayer</span>
-                                <span class="feature-tag">Educational</span>
-                                <span class="feature-tag">Real-time</span>
-                            </div>
-
-                            <div class="game-actions">
-                                <button class="btn-primary" onclick="startDisasterPoly()">Play Now</button>
-                                <button class="btn-secondary" onclick="viewRules()">Rules</button>
-                            </div>
-                        </div>
-                    </div>
-
-                    <div class="game-card">
-                        <div class="game-header">
-                            <div class="game-badge">Solo Play</div>
-                            <div style="text-align: center;">
-                                <div class="game-icon">
-                                    <i class="fas fa-brain"></i>
-                                </div>
-                                <h3>Knowledge Quiz</h3>
-                            </div>
-                        </div>
-                        <div class="game-content">
-                            <h3>Disaster Knowledge Quiz</h3>
-                            <p>Test your disaster preparedness knowledge with challenging questions and earn points for
-                                correct answers.</p>
-
-                            <div class="game-stats">
-                                <div class="stat-item">
-                                    <div class="stat-number">50</div>
-                                    <div class="stat-label">Questions</div>
-                                </div>
-                                <div class="stat-item">
-                                    <div class="stat-number">15</div>
-                                    <div class="stat-label">Minutes</div>
-                                </div>
-                                <div class="stat-item">
-                                    <div class="stat-number">500</div>
-                                    <div class="stat-label">Max Points</div>
-                                </div>
-                            </div>
-
-                            <div class="game-features">
-                                <span class="feature-tag">Quiz</span>
-                                <span class="feature-tag">Timed</span>
-                                <span class="feature-tag">Points</span>
-                                <span class="feature-tag">Badges</span>
-                            </div>
-
-                            <div class="game-actions">
-                                <button class="btn-primary" onclick="startQuiz()">Start Quiz</button>
-                                <button class="btn-secondary" onclick="viewQuizHistory()">History</button>
-                            </div>
-                        </div>
-                    </div>
-                </div>
-
-                <!-- DisasterPoly Game Section -->
-                <div class="disasterpoly-section" id="disasterPolyGame" style="display: none;">
-                    <h2 style="text-align: center; margin-bottom: 30px; color: var(--primary);">DisasterPoly Game Board
-                    </h2>
-
-                    <div class="game-board" id="gameBoard">
-                        <div class="board-center">
-                            <h2>DisasterPoly</h2>
-                            <p>Emergency Management Board Game</p>
-                        </div>
-                        <!-- Board squares will be generated by JavaScript -->
-                    </div>
-
-                    <div class="game-controls">
-                        <button class="btn-primary" onclick="rollDice()">Roll Dice</button>
-                        <div class="dice" id="diceDisplay">?</div>
-                        <button class="btn-secondary" onclick="endTurn()">End Turn</button>
-                    </div>
-
-                    <div class="player-info" id="playerInfo">
-                        <div class="player-card">
-                            <h4>Player 1</h4>
-                            <div class="player-stats">
-                                <span>Position: <strong id="p1Position">0</strong></span>
-                                <span>Score: <strong id="p1Score">0</strong></span>
-                                <span>Lives: <strong id="p1Lives">3</strong></span>
-                            </div>
-                        </div>
-                        <div class="player-card">
-                            <h4>Player 2</h4>
-                            <div class="player-stats">
-                                <span>Position: <strong id="p2Position">0</strong></span>
-                                <span>Score: <strong id="p2Score">0</strong></span>
-                                <span>Lives: <strong id="p2Lives">3</strong></span>
-                            </div>
-                        </div>
-                    </div>
-                </div>
-
-                <!-- Quiz Section -->
-                <div class="quiz-section" id="quizGame" style="display: none;">
-                    <div class="quiz-header">
-                        <h2 style="color: var(--primary);">Disaster Knowledge Quiz</h2>
-                        <div class="quiz-progress">
-                            <div class="quiz-progress-fill" id="quizProgress"></div>
-                        </div>
-                        <p>Question <span id="currentQuestion">1</span> of <span id="totalQuestions">10</span></p>
-                    </div>
-
-                    <div class="question-card" id="questionCard">
-                        <div class="question-header">
-                            <span class="question-number">Question <span id="questionNumber">1</span></span>
-                            <span class="question-points" id="questionPoints">+10 points</span>
-                        </div>
-                        <div class="question-text" id="questionText">
-                            What is the most important thing to do during an earthquake?
-                        </div>
-                        <div class="options-grid" id="optionsGrid">
-                            <button class="option-button" onclick="selectAnswer(0)">Run outside immediately</button>
-                            <button class="option-button" onclick="selectAnswer(1)">Drop, cover, and hold on</button>
-                            <button class="option-button" onclick="selectAnswer(2)">Stand in a doorway</button>
-                            <button class="option-button" onclick="selectAnswer(3)">Look for the nearest exit</button>
-                        </div>
-                    </div>
-
-                    <div style="text-align: center; margin-top: 30px;">
-                        <button class="btn-primary" id="nextButton" onclick="nextQuestion()" disabled>Next
-                            Question</button>
-                        <button class="btn-secondary" onclick="exitQuiz()">Exit Quiz</button>
-                    </div>
-
-                    <div class="quiz-results" id="quizResults" style="display: none;">
-                        <div class="score-display" id="finalScore">0</div>
-                        <h3>Quiz Completed!</h3>
-                        <p>You answered <span id="correctAnswers">0</span> out of <span id="totalAnswered">0</span>
-                            questions correctly.</p>
-                        <div id="badgesEarned"></div>
-                        <button class="btn-primary" onclick="restartQuiz()" style="margin-top: 20px;">Play
-                            Again</button>
-                    </div>
-                </div>
-            </div>
-        </main>
-    </div>
-
-    <script>
-        document.addEventListener('DOMContentLoaded', function () {
-            loadUserInfo(); // This will load the user info when page loads
-            initializeMenuNavigation();
-        });
-        // Load User Information from database/session
-        async function loadUserInfo() {
-            try {
-                // First try to get user data from session/localStorage
-                let userData = null;
-
-                // Check localStorage for stored user data
-                const localData = localStorage.getItem('resq_user') || localStorage.getItem('currentUser') || localStorage.getItem('user');
-                if (localData) {
-                    userData = JSON.parse(localData);
-                }
-
-                // If no local data or token exists, try to fetch from backend
-                const token = localStorage.getItem('token') || localStorage.getItem('authToken') || localStorage.getItem('jwt');
-                if (!userData && token) {
-                    try {
-                        const response = await fetch('http://localhost:5000/api/auth/current', {
-                            method: 'GET',
-                            headers: {
-                                'Content-Type': 'application/json',
-                                'Authorization': `Bearer ${token}`
-                            }
-                        });
-
-                        if (response.ok) {
-                            userData = await response.json();
-                            // Save to localStorage for future use
-                            localStorage.setItem('resq_user', JSON.stringify(userData));
-                        } else {
-                            console.log('Failed to fetch user from backend:', response.status);
-                        }
-                    } catch (fetchError) {
-                        console.log('Could not fetch user from backend:', fetchError.message);
-                    }
-                }
-
-                if (userData) {
-                    const firstName = userData.firstName || userData.name || userData.username || userData.email?.split('@')[0] || 'User';
-                    const lastName = userData.lastName || '';
-                    const fullName = lastName ? `${firstName} ${lastName}` : firstName;
-
-                    // Update sidebar user profile
-                    const userNameElement = document.getElementById('sidebarUserName');
-                    const userAvatarElement = document.getElementById('userAvatar');
-
-                    if (userNameElement) userNameElement.textContent = fullName;
-                    if (userAvatarElement) userAvatarElement.textContent = firstName.charAt(0).toUpperCase();
-
-                    console.log('User loaded:', fullName);
-                } else {
-                    // Fallback to default values
-                    console.log('No user data found');
-                    setDefaultUser();
-                }
-            } catch (error) {
-                console.error('Error loading user data:', error);
-                setDefaultUser();
-            }
-        }
-
-
-        function setDefaultUser() {
-            const userNameElement = document.getElementById('sidebarUserName');
-            const userAvatarElement = document.getElementById('userAvatar');
-
-            if (userNameElement) userNameElement.textContent = 'Guest User';
-            if (userAvatarElement) userAvatarElement.textContent = 'G';
-        }
-
-
-        // Menu Navigation
-        function initializeMenuNavigation() {
-            const menuItems = document.querySelectorAll('.menu-item');
-
-            const pageMapping = {
-                'Dashboard': 'dashboard-student.html',
-                'Education Modules': 'education-modules.html',
-                'Sandbox Simulator': 'sandbox-simulator.html',
-                'Emergency Contacts': 'dashboard-student.html#emergency-contacts',
-                'Disaster Map': '../advanced-map.html',
-                'AI Helper': 'chatbot.html',
-                'Gamified Learning': 'gamified-learning.html',
-                'Profile & Badges': 'profile-badges.html',
-                'Settings': 'settings.html'
-            };
->>>>>>> 2722c553
 
         function viewEscapeGuide() {
             openInfoPopup(
@@ -7977,7 +6996,6 @@
             );
         }
 
-<<<<<<< HEAD
         // Disaster Trivia Battle
         function startTriviaBattle() {
             alert(`Disaster Trivia Battle - Join the Competition! 🏆
@@ -8543,90 +7561,6 @@
                         pointsEarned = 10;
                         message = '✅ You\'re already evacuating well!';
                     }
-=======
-        function initializeBoard() {
-            const board = document.getElementById('gameBoard');
-            const squares = [];
-
-            // Create board squares
-            const squareTypes = [
-                { name: "START", type: "corner" },
-                { name: "Flood\nZone", type: "disaster" },
-                { name: "Safe\nHouse", type: "safe" },
-                { name: "Fire\nAlert", type: "disaster" },
-                { name: "Hospital", type: "safe" },
-                { name: "Earthquake", type: "disaster" },
-                { name: "Emergency\nKit", type: "safe" },
-                { name: "SHELTER", type: "corner" },
-                { name: "Tornado", type: "disaster" },
-                { name: "First Aid", type: "safe" },
-                { name: "Landslide", type: "disaster" },
-                { name: "Rescue\nTeam", type: "safe" },
-                { name: "Hurricane", type: "disaster" },
-                { name: "Safe\nZone", type: "safe" },
-                { name: "EVACUATION", type: "corner" },
-                { name: "Tsunami", type: "disaster" }
-            ];
-
-            // Position squares around the board
-            for (let i = 0; i < 16; i++) {
-                const square = document.createElement('div');
-                square.className = `board-square ${squareTypes[i].type}`;
-                square.textContent = squareTypes[i].name;
-                square.id = `square-${i}`;
-
-                // Position calculation for a square board
-                const side = Math.floor(i / 4);
-                const pos = i % 4;
-
-                if (side === 0) { // Top
-                    square.style.left = `${pos * 120 + 40}px`;
-                    square.style.top = '0px';
-                } else if (side === 1) { // Right
-                    square.style.right = '0px';
-                    square.style.top = `${pos * 120 + 40}px`;
-                } else if (side === 2) { // Bottom
-                    square.style.right = `${pos * 120 + 40}px`;
-                    square.style.bottom = '0px';
-                } else { // Left
-                    square.style.left = '0px';
-                    square.style.bottom = `${pos * 120 + 40}px`;
-                }
-
-                board.appendChild(square);
-            }
-        }
-
-        function rollDice() {
-            const diceValue = Math.floor(Math.random() * 6) + 1;
-            document.getElementById('diceDisplay').textContent = diceValue;
-
-            // Move current player
-            const player = currentPlayer === 1 ? player1 : player2;
-            player.position = (player.position + diceValue) % 16;
-
-            // Update display
-            document.getElementById(`p${currentPlayer}Position`).textContent = player.position;
-
-            // Handle square effects
-            handleSquareEffect(player);
-
-            // Update score display
-            document.getElementById(`p${currentPlayer}Score`).textContent = player.score;
-            document.getElementById(`p${currentPlayer}Lives`).textContent = player.lives;
-        }
-
-        function handleSquareEffect(player) {
-            const squareElement = document.getElementById(`square-${player.position}`);
-            const squareType = squareElement.className.includes('disaster') ? 'disaster' :
-                squareElement.className.includes('safe') ? 'safe' : 'corner';
-
-            switch (squareType) {
-                case 'disaster':
-                    player.lives--;
-                    player.score = Math.max(0, player.score - 50);
-                    alert(`Disaster! You lost a life and 50 points.`);
->>>>>>> 2722c553
                     break;
                     
                 case 'higher':
@@ -8650,17 +7584,11 @@
                     message = '❌ Never wait during a tsunami! Every second counts!';
                     break;
             }
-<<<<<<< HEAD
             
             tsunamiGameState.score += pointsEarned;
             
             if (moveForward && tsunamiGameState.playerPosition < tsunamiGameState.escapeRoute.length - 1) {
                 tsunamiGameState.playerPosition++;
-=======
-
-            if (player.lives <= 0) {
-                alert(`Game Over for Player ${currentPlayer}!`);
->>>>>>> 2722c553
             }
             
             // Show choice result
@@ -8706,7 +7634,6 @@
             }, 1500);
         }
 
-<<<<<<< HEAD
         function gameOverTsunami(success) {
             clearInterval(tsunamiGameState.timerInterval);
             tsunamiGameState.gameActive = false;
@@ -8722,19 +7649,6 @@
                 
                 completeGame('tsunami-escape', tsunamiGameState.score, (Date.now() - window.currentGameStartTime) / 1000);
             }, 500);
-=======
-        function initializeQuiz() {
-            quizData = [...quizQuestions];
-            currentQuestionIndex = 0;
-            quizScore = 0;
-            selectedAnswer = null;
-
-            document.getElementById('totalQuestions').textContent = quizData.length;
-            document.getElementById('quizResults').style.display = 'none';
-            document.getElementById('questionCard').style.display = 'block';
-
-            loadQuestion();
->>>>>>> 2722c553
         }
 
         function pauseTsunamiGame() {
@@ -8744,7 +7658,6 @@
                 alert('⏸️ Game Paused\n\nTake a moment to think about your strategy. Click OK to resume.');
                 startTsunamiTimer();
             }
-<<<<<<< HEAD
         }
 
         function restartTsunamiGame() {
@@ -9007,48 +7920,6 @@
             // Show choice result
             showHurricaneMessage(`✅ Great choice! +${choice.points} points`, choice.points);
             
-=======
-
-            const question = quizData[currentQuestionIndex];
-            document.getElementById('currentQuestion').textContent = currentQuestionIndex + 1;
-            document.getElementById('questionNumber').textContent = currentQuestionIndex + 1;
-            document.getElementById('questionText').textContent = question.question;
-            document.getElementById('questionPoints').textContent = `+${question.points} points`;
-
-            const optionsGrid = document.getElementById('optionsGrid');
-            optionsGrid.innerHTML = '';
-
-            question.options.forEach((option, index) => {
-                const button = document.createElement('button');
-                button.className = 'option-button';
-                button.textContent = option;
-                button.onclick = () => selectAnswer(index);
-                optionsGrid.appendChild(button);
-            });
-
-            document.getElementById('nextButton').disabled = true;
-            selectedAnswer = null;
-
-            // Update progress
-            const progress = ((currentQuestionIndex) / quizData.length) * 100;
-            document.getElementById('quizProgress').style.width = progress + '%';
-        }
-
-        function selectAnswer(answerIndex) {
-            const question = quizData[currentQuestionIndex];
-            const options = document.querySelectorAll('.option-button');
-
-            // Remove previous selections
-            options.forEach(option => {
-                option.classList.remove('selected', 'correct', 'incorrect');
-            });
-
-            // Mark selected answer
-            options[answerIndex].classList.add('selected');
-            selectedAnswer = answerIndex;
-
-            // Show correct/incorrect after selection
->>>>>>> 2722c553
             setTimeout(() => {
                 updateHurricaneDisplay();
             }, 1000);
@@ -9078,7 +7949,6 @@
                 if (document.body.contains(messageDiv)) {
                     document.body.removeChild(messageDiv);
                 }
-<<<<<<< HEAD
             }, 1000);
         }
 
@@ -9096,10 +7966,6 @@
                 alert(`🏆 Hurricane Hero Challenge Complete!\n\nFinal Score: ${hurricaneGameState.score} points\nPreparation Bonus: ${preparationBonus} points\nSafety Bonus: ${safetyBonus} points\n\nYou made ${hurricaneGameState.decisions.length} important decisions to protect your family!`);
                 
                 completeGame('hurricane-hero', hurricaneGameState.score, (Date.now() - window.currentGameStartTime) / 1000);
-=======
-
-                document.getElementById('nextButton').disabled = false;
->>>>>>> 2722c553
             }, 500);
         }
 
@@ -9112,7 +7978,6 @@
             }
         }
 
-<<<<<<< HEAD
         function restartHurricaneGame() {
             clearInterval(hurricaneGameState.timerInterval);
             initializeHurricaneGameplay();
@@ -9198,36 +8063,6 @@
                 `;
                 gameProgressList.appendChild(gameItem);
             });
-=======
-        function showQuizResults() {
-            document.getElementById('questionCard').style.display = 'none';
-            document.getElementById('quizResults').style.display = 'block';
-
-            const correctCount = quizData.filter((q, i) => selectedAnswer === q.correct).length;
-
-            document.getElementById('finalScore').textContent = quizScore;
-            document.getElementById('correctAnswers').textContent = correctCount;
-            document.getElementById('totalAnswered').textContent = quizData.length;
-
-            // Award badges
-            const badgesContainer = document.getElementById('badgesEarned');
-            badgesContainer.innerHTML = '';
-
-            const badges = [];
-            if (quizScore >= 100) badges.push('Quiz Master');
-            if (correctCount === quizData.length) badges.push('Perfect Score');
-            if (quizScore >= 75) badges.push('Safety Expert');
-
-            badges.forEach(badge => {
-                const badgeElement = document.createElement('span');
-                badgeElement.className = 'achievement-badge';
-                badgeElement.textContent = badge;
-                badgesContainer.appendChild(badgeElement);
-            });
-
-            // Update progress to 100%
-            document.getElementById('quizProgress').style.width = '100%';
->>>>>>> 2722c553
         }
 
         // Add progress button to navigation
