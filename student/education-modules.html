<!DOCTYPE html>
<html lang="en">

<head>
    <meta charset="UTF-8">
    <meta name="viewport" content="width=device-width, initial-scale=1.0">
    <title>Interactive Disaster Education Modules - DisasterSafe</title>
    <link rel="stylesheet" href="https://cdnjs.cloudflare.com/ajax/libs/font-awesome/6.4.0/css/all.min.css">
    <link
        href="https://fonts.googleapis.com/css2?family=Ubuntu:ital,wght@0,300;0,400;0,500;0,700;1,300;1,400;1,500;1,700&display=swap"
        rel="stylesheet">
    <style>
        :root {
            --primary: #1a73e8;
            --primary-dark: #0d47a1;
            --secondary: #34a853;
            --accent: #f25c54;
            --warning: #f9a825;
            --card-bg: #ffffff;
            --text-dark: #202124;
            --light-bg: #f5f7fb;

            /* user palette to use across cards/overlays */
            --p1: #309ad4;
            --p2: #e69c42;
            --p3: #ea8d99;
            --p4: #faafa4;
            --p5: #e2afd3;
            --p6: #c8e5f3;
            --p7: #fae8c7;

            --shadow: 0 8px 20px rgba(18, 38, 63, 0.08);
            --transition: all 0.25s ease;
            --glass: rgba(255, 255, 255, 0.72);
        }

        * {
            margin: 0;
            padding: 0;
            box-sizing: border-box;
        }

        body {
            background: var(--light-bg);
            color: var(--text-dark);
            -webkit-font-smoothing: antialiased;
            -moz-osx-font-smoothing: grayscale;
            font-family: "Ubuntu", sans-serif;
            font-weight: 400;
            font-style: normal;
        }

        /* Layout */
        .dashboard-container {
            display: grid;
            grid-template-columns: 240px 1fr;
            min-height: 100vh;
        }

        .sidebar {
            background: linear-gradient(180deg, var(--primary), var(--primary-dark));
            color: #fff;
            padding: 22px;
            position: fixed;
            width: 240px;
            height: 100%;
            overflow-y: auto;
            box-shadow: var(--shadow);
            z-index: 200;
            border-right: 1px solid rgba(255, 255, 255, 0.05);
        }

        .logo {
            display: flex;
            align-items: center;
            gap: 12px;
            margin-bottom: 20px;
            padding-bottom: 12px;
            border-bottom: 1px solid rgba(255, 255, 255, 0.06);
        }

        .logo i {
            font-size: 22px;
            color: var(--p6);
        }

        .logo h1 {
            font-size: 18px;
            font-weight: 700;
            letter-spacing: 0.2px;
        }

        .menu-items {
            margin-top: 18px;
            display: flex;
            flex-direction: column;
            gap: 4px;
            flex: 1;
        }

        .menu-item {
            display: flex;
            align-items: center;
            gap: 12px;
            padding: 10px;
            border-radius: 10px;
            cursor: pointer;
            transition: var(--transition);
            color: rgba(255, 255, 255, 0.95);
        }

        .menu-item i {
            width: 20px;
            text-align: center;
        }

        .menu-item:hover {
            background: rgba(255, 255, 255, 0.06);
        }

        .menu-item.active {
            background: linear-gradient(90deg, rgba(255, 255, 255, 0.14), rgba(255, 255, 255, 0.06));
            box-shadow: 0 6px 18px rgba(0, 0, 0, 0.08);
        }

        .new-badge {
            background: linear-gradient(135deg, #ff6b6b, #ee5a52);
            padding: 3px 8px;
            border-radius: 12px;
            font-size: 12px;
            color: #fff;
            margin-left: auto;
        }

        /* Dropdown Menu Styles - VERTICAL LAYOUT */
        .dropdown-menu {
            position: relative;
            z-index: 10;
            width: 100%;
            display: flex;
            flex-direction: column;
            margin-bottom: 4px;
        }

        .menu-item-main {
            display: flex;
            align-items: center;
            gap: 12px;
            padding: 10px;
            border-radius: 10px;
            cursor: pointer;
            transition: var(--transition);
            color: rgba(255, 255, 255, 0.95);
        }

        .menu-item-main i:first-child {
            width: 20px;
            text-align: center;
        }

        .dropdown-arrow {
            margin-left: auto;
            transition: transform 0.3s ease;
            font-size: 12px;
        }

        .dropdown-menu.active .dropdown-arrow {
            transform: rotate(180deg);
        }

        .menu-item-main:hover {
            background: rgba(255, 255, 255, 0.06);
        }

        .dropdown-menu.active .menu-item-main {
            background: linear-gradient(90deg, rgba(255, 255, 255, 0.14), rgba(255, 255, 255, 0.06));
            box-shadow: 0 6px 18px rgba(0, 0, 0, 0.08);
        }

        .dropdown-content {
            display: none;
            background: rgba(255, 255, 255, 0.08);
            border-radius: 8px;
            margin: 4px 0 8px 0;
            padding: 4px 0;
            width: 100%;
            overflow: hidden;
            border: 1px solid rgba(255, 255, 255, 0.1);
            box-shadow: 0 4px 12px rgba(0, 0, 0, 0.2);
        }

        .dropdown-menu.active .dropdown-content {
            display: block !important;
            animation: slideDown 0.3s ease-out forwards;
        }

        @keyframes slideDown {
            from {
                opacity: 0;
                max-height: 0;
                transform: translateY(-10px);
            }

            to {
                opacity: 1;
                max-height: 200px;
                transform: translateY(0);
            }
        }

        .dropdown-item {
            display: flex;
            align-items: center;
            gap: 12px;
            padding: 10px 16px;
            margin: 2px 8px;
            border-radius: 6px;
            cursor: pointer;
            transition: var(--transition);
            color: rgba(255, 255, 255, 0.85);
            font-size: 14px;
            border-bottom: 1px solid rgba(255, 255, 255, 0.05);
        }

        .dropdown-item:last-child {
            border-bottom: none;
        }

        .dropdown-item i {
            width: 16px;
            text-align: center;
            font-size: 12px;
            color: #4ecdc4;
        }

        .dropdown-item:hover {
            background: rgba(255, 255, 255, 0.12);
            color: rgba(255, 255, 255, 1);
            transform: translateX(4px);
        }

        .dropdown-item.active {
            background: rgba(255, 255, 255, 0.15);
            color: white;
        }

        /* Menu items spacing to accommodate dropdown */
        .menu-items {
            margin-top: 18px;
            display: flex;
            flex-direction: column;
            gap: 4px;
        }

        /* Ensure dropdown pushes other menu items down */
        .dropdown-menu {
            flex-direction: column;
        }

        /* Always show education dropdown content since we're on the education page */
        #educationDropdown .dropdown-content {
            display: block !important;
            opacity: 1 !important;
            max-height: none !important;
            animation: none !important;
        }

        /* Sidebar User Profile */
        .sidebar-user-profile {
            margin-top: auto;
            padding: 12px;
            margin: 0 -12px;
            border-top: 1px solid rgba(255, 255, 255, 0.1);
            display: flex;
            align-items: center;
            gap: 12px;
            transition: var(--transition);
            cursor: pointer;
        }

        .sidebar-user-profile:hover {
            background: rgba(255, 255, 255, 0.1);
            border-radius: 10px;
        }

        .user-avatar {
            width: 40px;
            height: 40px;
            border-radius: 50%;
            background: linear-gradient(135deg, var(--p6), var(--p1));
            display: flex;
            align-items: center;
            justify-content: center;
            font-size: 16px;
            font-weight: 700;
            color: var(--primary-dark);
            text-transform: uppercase;
            box-shadow: 0 4px 12px rgba(0, 0, 0, 0.1);
            flex-shrink: 0;
        }

        .user-info {
            flex: 1;
            min-width: 0;
        }

        .user-info h4 {
            font-size: 14px;
            font-weight: 600;
            color: white;
            margin-bottom: 2px;
            white-space: nowrap;
            overflow: hidden;
            text-overflow: ellipsis;
        }

        .user-info p {
            font-size: 11px;
            color: rgba(255, 255, 255, 0.7);
            margin: 0;
        }

        /* Main content */
        .main-content {
            grid-column: 2;
            padding: 20px;
            min-height: 100vh;
        }

        .header {
            display: flex;
            justify-content: space-between;
            align-items: center;
            padding: 14px;
            border-radius: 12px;
            background: linear-gradient(90deg, var(--primary), var(--primary-dark));
            color: white;
            box-shadow: var(--shadow);
            gap: 12px;
            flex-wrap: wrap;
            margin-bottom: 20px;
        }

        .header-left {
            display: flex;
            align-items: center;
            gap: 12px;
        }

        .page-title {
            font-size: 1.5rem;
            font-weight: 700;
            color: white;
        }

        .header-right {
            display: flex;
            align-items: center;
            gap: 12px;
        }

        .user-profile {
            display: flex;
            align-items: center;
            gap: 10px;
        }

        .user-profile i {
            font-size: 40px;
            color: #fff;
        }

        .user-profile h4 {
            font-size: 16px;
            margin-bottom: 2px;
        }

        .user-profile p {
            font-size: 14px;
            color: rgba(255, 255, 255, 0.85);
        }

        .container {
            max-width: 1200px;
            margin: 0 auto;
            padding: 0 20px;
        }

        .page-header {
            text-align: center;
            margin-bottom: 30px;
            padding: 30px;
            background: var(--card-bg);
            border-radius: 12px;
            box-shadow: var(--shadow);
        }

        .page-header h1 {
            font-size: 2.5rem;
            margin-bottom: 15px;
            font-weight: 700;
            color: var(--text-dark);
        }

        .page-header p {
            font-size: 1.1rem;
            color: #6c757d;
            margin-bottom: 0;
        }

        .filters-section {
            background: var(--card-bg);
            border-radius: 12px;
            padding: 20px;
            margin-bottom: 30px;
            box-shadow: var(--shadow);
            border: 1px solid rgba(16, 24, 32, 0.03);
        }

        .filters-title {
            font-size: 1.3rem;
            margin-bottom: 20px;
            color: var(--primary);
            text-align: center;
            font-weight: 600;
        }

        .filter-groups {
            display: grid;
            grid-template-columns: repeat(auto-fit, minmax(250px, 1fr));
            gap: 20px;
        }

        .filter-group {
            text-align: center;
        }

        .filter-group h3 {
            margin-bottom: 15px;
            color: var(--text-dark);
            font-weight: 600;
        }

        .filter-buttons {
            display: flex;
            flex-wrap: wrap;
            gap: 10px;
            justify-content: center;
        }

        .filter-btn {
            padding: 10px 20px;
            border: 2px solid var(--primary);
            background: transparent;
            color: var(--primary);
            border-radius: 25px;
            cursor: pointer;
            transition: var(--transition);
            font-weight: 500;
        }

        .filter-btn:hover,
        .filter-btn.active {
            background: var(--primary);
            color: white;
            transform: translateY(-2px);
        }

        .modules-grid {
            display: grid;
            grid-template-columns: repeat(auto-fit, minmax(350px, 1fr));
            gap: 20px;
            margin-top: 30px;
        }

        .module-card {
            background: var(--card-bg);
            border-radius: 12px;
            padding: 20px;
            box-shadow: var(--shadow);
            transition: var(--transition);
            position: relative;
            overflow: hidden;
            border: 1px solid rgba(16, 24, 32, 0.03);
        }

        .module-card::before {
            content: '';
            position: absolute;
            top: 0;
            left: 0;
            right: 0;
            height: 4px;
            background: linear-gradient(to right, var(--primary), var(--p1));
        }

        .module-card:hover {
            transform: translateY(-6px);
            box-shadow: 0 20px 40px rgba(18, 38, 63, 0.15);
        }

        .module-icon {
            width: 70px;
            height: 70px;
            border-radius: 12px;
            display: flex;
            align-items: center;
            justify-content: center;
            font-size: 1.8rem;
            margin-bottom: 15px;
            background: linear-gradient(135deg, var(--p1), var(--primary));
            color: white;
        }

        .module-card h3 {
            font-size: 1.3rem;
            margin-bottom: 12px;
            color: var(--text-dark);
            font-weight: 600;
        }

        .module-card p {
            color: #6c757d;
            margin-bottom: 15px;
            line-height: 1.5;
        }

        .age-tag {
            display: inline-block;
            padding: 4px 10px;
            background: rgba(26, 115, 232, 0.1);
            color: var(--primary);
            border-radius: 12px;
            font-size: 0.75rem;
            margin-bottom: 12px;
            font-weight: 600;
        }

        .module-features {
            display: flex;
            flex-wrap: wrap;
            gap: 8px;
            margin-bottom: 15px;
        }

        .feature-tag {
            padding: 4px 8px;
            background: rgba(52, 168, 83, 0.1);
            color: var(--secondary);
            border-radius: 10px;
            font-size: 0.7rem;
            font-weight: 600;
        }

        .module-actions {
            display: flex;
            gap: 8px;
        }

        .btn-primary {
            flex: 1;
            padding: 10px 16px;
            background: linear-gradient(90deg, var(--primary), var(--primary-dark));
            color: white;
            border: none;
            border-radius: 10px;
            cursor: pointer;
            transition: var(--transition);
            font-weight: 600;
            font-size: 0.9rem;
        }

        .btn-primary:hover {
            transform: translateY(-2px);
            box-shadow: 0 8px 20px rgba(26, 115, 232, 0.3);
        }

        .btn-secondary {
            padding: 10px 12px;
            background: transparent;
            color: var(--primary);
            border: 2px solid var(--primary);
            border-radius: 10px;
            cursor: pointer;
            transition: var(--transition);
            font-weight: 600;
        }

        .btn-secondary:hover {
            background: var(--primary);
            color: white;
            transform: translateY(-2px);
        }

        .ar-vr-indicator {
            position: absolute;
            top: 15px;
            right: 15px;
            background: linear-gradient(135deg, var(--p3), var(--accent));
            color: white;
            padding: 4px 8px;
            border-radius: 12px;
            font-size: 0.65rem;
            font-weight: 700;
        }

        .progress-section {
            background: var(--card-bg);
            border-radius: 12px;
            padding: 20px;
            margin-top: 30px;
            box-shadow: var(--shadow);
            border: 1px solid rgba(16, 24, 32, 0.03);
        }

        .progress-title {
            font-size: 1.3rem;
            margin-bottom: 20px;
            color: var(--primary);
            text-align: center;
            font-weight: 600;
        }

        .progress-stats {
            display: grid;
            grid-template-columns: repeat(auto-fit, minmax(200px, 1fr));
            gap: 20px;
        }

        .stat-item {
            text-align: center;
            padding: 15px;
            background: linear-gradient(180deg, #fff, #fbfdff);
            border-radius: 12px;
            border: 1px solid rgba(16, 24, 32, 0.03);
        }

        .stat-number {
            font-size: 1.8rem;
            font-weight: 700;
            color: var(--primary);
            margin-bottom: 5px;
        }

        .stat-label {
            color: #6c757d;
            font-size: 0.85rem;
            font-weight: 500;
        }

        .floating-help {
            position: fixed;
            bottom: 30px;
            right: 30px;
            width: 56px;
            height: 56px;
            background: linear-gradient(90deg, var(--primary), var(--primary-dark));
            border-radius: 50%;
            display: flex;
            align-items: center;
            justify-content: center;
            color: white;
            font-size: 1.3rem;
            cursor: pointer;
            box-shadow: var(--shadow);
            transition: var(--transition);
            z-index: 1000;
        }

        .floating-help:hover {
            transform: scale(1.1);
            box-shadow: 0 8px 25px rgba(26, 115, 232, 0.4);
        }

        @media (max-width: 992px) {
            .dashboard-container {
                grid-template-columns: 1fr;
            }

            .sidebar {
                position: relative;
                width: 100%;
                height: auto;
            }

            .main-content {
                padding: 15px;
            }

            .page-header h1 {
                font-size: 2rem;
            }

            .modules-grid {
                grid-template-columns: 1fr;
            }

            .filter-groups {
                grid-template-columns: 1fr;
            }

            .header {
                flex-direction: column;
                text-align: center;
            }
        }

        .modal {
            display: none;
            position: fixed;
            z-index: 2000;
            left: 0;
            top: 0;
            width: 100%;
            height: 100%;
            background-color: rgba(6, 12, 30, 0.45);
            backdrop-filter: blur(10px);
        }

        .modal-content {
            background: linear-gradient(180deg, #fff, #fbfdff);
            margin: 5% auto;
            padding: 25px;
            border-radius: 12px;
            width: 90%;
            max-width: 800px;
            position: relative;
            animation: modalSlideIn 0.3s ease;
            box-shadow: 0 18px 50px rgba(8, 12, 32, 0.25);
            border: 1px solid rgba(16, 24, 40, 0.04);
        }

        @keyframes modalSlideIn {
            from {
                transform: translateY(-50px);
                opacity: 0;
            }

            to {
                transform: translateY(0);
                opacity: 1;
            }
        }

        .close {
            position: absolute;
            top: 12px;
            right: 18px;
            font-size: 24px;
            font-weight: bold;
            cursor: pointer;
            color: #6c757d;
            transition: var(--transition);
        }

        .close:hover {
            color: var(--accent);
        }

        .ar-viewer {
            width: 100%;
            height: 350px;
            background: linear-gradient(135deg, var(--p1), var(--primary));
            border-radius: 12px;
            display: flex;
            align-items: center;
            justify-content: center;
            color: white;
            font-size: 1.1rem;
            margin-bottom: 20px;
        }

        /* Risk Assessment Styles */
        .risk-question {
            margin-bottom: 15px;
            padding: 15px;
            background: white;
            border-radius: 10px;
            border-left: 4px solid var(--primary);
            transition: var(--transition);
        }

        .risk-question:hover {
            box-shadow: 0 4px 12px rgba(0, 0, 0, 0.1);
        }

        .risk-question label {
            display: block;
            margin-bottom: 10px;
            font-weight: 500;
            color: var(--text-dark);
        }

        .radio-group {
            display: flex;
            gap: 20px;
            flex-wrap: wrap;
        }

        .radio-option {
            display: flex;
            align-items: center;
            gap: 8px;
            cursor: pointer;
            padding: 8px 12px;
            border-radius: 6px;
            transition: var(--transition);
        }

        .radio-option:hover {
            background: rgba(26, 115, 232, 0.1);
        }

        .radio-option input[type="radio"] {
            margin: 0;
            width: 16px;
            height: 16px;
        }

        .risk-gauge {
            width: 150px;
            height: 150px;
            border-radius: 50%;
            display: flex;
            align-items: center;
            justify-content: center;
            position: relative;
            margin: 0 auto;
        }

        .risk-gauge-inner {
            width: 120px;
            height: 120px;
            border-radius: 50%;
            background: white;
            display: flex;
            flex-direction: column;
            align-items: center;
            justify-content: center;
            box-shadow: inset 0 2px 8px rgba(0, 0, 0, 0.1);
        }

        .risk-percentage {
            font-size: 2rem;
            font-weight: bold;
            margin-bottom: 4px;
        }

        .risk-label {
            font-size: 0.9rem;
            color: #666;
        }

        .disaster-module-content {
            max-height: 70vh;
            overflow-y: auto;
        }

        .disaster-module-content::-webkit-scrollbar {
            width: 6px;
        }

        .disaster-module-content::-webkit-scrollbar-track {
            background: #f1f1f1;
            border-radius: 10px;
        }

        .disaster-module-content::-webkit-scrollbar-thumb {
            background: var(--primary);
            border-radius: 10px;
        }

        .action-item {
            margin-bottom: 12px;
            padding: 12px;
            background: rgba(255, 255, 255, 0.8);
            border-radius: 8px;
            display: flex;
            align-items: center;
            gap: 12px;
            transition: var(--transition);
        }

        .action-item:hover {
            transform: translateX(5px);
            box-shadow: 0 4px 12px rgba(0, 0, 0, 0.1);
        }

        .action-icon {
            width: 24px;
            height: 24px;
            border-radius: 50%;
            display: flex;
            align-items: center;
            justify-content: center;
            flex-shrink: 0;
        }

        .section-header {
            display: flex;
            align-items: center;
            gap: 10px;
            margin-bottom: 20px;
            padding-bottom: 10px;
            border-bottom: 2px solid rgba(255, 255, 255, 0.2);
        }

        .recommendation-item {
            margin-bottom: 12px;
            padding: 12px;
            background: rgba(255, 255, 255, 0.8);
            border-radius: 8px;
            display: flex;
            align-items: flex-start;
            gap: 10px;
            line-height: 1.5;
        }

        .high-risk-area {
            padding: 15px;
            background: rgba(255, 255, 255, 0.8);
            border-radius: 10px;
            border: 1px solid rgba(244, 67, 54, 0.2);
            transition: var(--transition);
        }

        .high-risk-area:hover {
            border-color: rgba(244, 67, 54, 0.4);
            box-shadow: 0 4px 12px rgba(244, 67, 54, 0.1);
        }
    </style>
</head>

<body>
    <div class="dashboard-container">
        <!-- Sidebar -->
        <aside class="sidebar">
            <div class="logo">
                <i class="fas fa-shield-alt"></i>
                <h1>JeevanSetu</h1>
            </div>
            <div class="menu-items">
                <div class="menu-item" data-link="dashboard-student.html"><i
                        class="fas fa-home"></i><span>Dashboard</span></div>
                <div class="menu-item dropdown-menu active" id="educationDropdown">
                    <div class="menu-item-main">
                        <i class="fas fa-book"></i><span>Education Modules</span>
                        <i class="fas fa-chevron-down dropdown-arrow"></i>
                    </div>
                    <div class="dropdown-content">
<<<<<<< HEAD
                        <div class="dropdown-item active" data-link="education-modules.html"><i
                                class="fas fa-graduation-cap"></i><span>Learning Modules</span></div>
                        <div class="dropdown-item" data-link="../dos&donts.html"><i
                                class="fas fa-exclamation-triangle"></i><span>Dos & Don'ts</span></div>
                    </div>
                </div>
                <div class="menu-item" data-link="sandbox-simulator.html"><i class="fas fa-gamepad"></i><span>Sandbox
                        Simulator</span></div>
                <div class="menu-item" data-link="emergency_contacts.html"><i
                        class="fas fa-phone-alt"></i><span>Emergency Contacts</span></div>
                <div class="menu-item" data-link="drill_schedule.html"><i
                        class="fa-solid fa-calendar-days"></i><span>Drill Schedule</span></div>
                <div class="menu-item" data-link="advanced-map.html"><i class="fas fa-map-marked-alt"></i><span>Disaster
                        Map</span></div>
=======
                        <div class="dropdown-item active" data-link="education-modules.html"><i class="fas fa-graduation-cap"></i><span>Learning Modules</span></div>
                        <div class="dropdown-item" data-link="/dos&donts.html"><i class="fas fa-exclamation-triangle"></i><span>Dos & Don'ts</span></div>
                    </div>
                </div>
                <div class="menu-item" data-link="sandbox-simulator.html"><i class="fas fa-gamepad"></i><span>Sandbox Simulator</span></div>
                <div class="menu-item" data-link="emergency_contacts.html"><i class="fas fa-phone-alt"></i><span>Emergency Contacts</span></div>
                <div class="menu-item" data-link="drill_schedule.html"><i class="fa-solid fa-calendar-days"></i><span>Drill Schedule</span></div>
                <div class="menu-item" data-link="../advanced-map.html"><i class="fas fa-map-marked-alt"></i><span>Disaster Map</span></div>
>>>>>>> 85c10f43
                <div class="menu-item" data-link="chatbot.html"><i class="fas fa-robot"></i><span>AI Helper</span></div>
                <div class="menu-item" data-link="gamified-learning.html"><i
                        class="fas fa-graduation-cap"></i><span>Gamified Learning</span></div>
                <!-- <div class="menu-item"><i class="fas fa-user"></i><span>Profile & Badges</span></div> -->
                <div class="menu-item" data-link="settings.html"><i class="fas fa-cog"></i><span>Settings</span></div>
            </div>

            <!-- User Profile at Bottom -->
            <div class="sidebar-user-profile">
                <div class="user-avatar" id="userAvatar">U</div>
                <div class="user-info">
                    <h4 id="sidebarUserName">User</h4>
                    <p>Student</p>
                </div>
            </div>
        </aside>

        <!-- Main Content -->
        <main class="main-content">
            <div class="container">
                <div class="page-header">
                    <h1 data-translate="title">Interactive Disaster Education</h1>
                    <p data-translate="subtitle">Learn disaster management through immersive AR/VR experiences and
                        interactive modules</p>
                </div>

                <div class="filters-section">
                    <h2 class="filters-title" data-translate="filters">Choose Your Learning Path</h2>
                    <div class="filter-groups">
                        <div class="filter-group">
                            <h3 data-translate="ageGroup">Age Group</h3>
                            <div class="filter-buttons">
                                <button class="filter-btn active" data-filter="age" data-value="all">All Ages</button>
                                <button class="filter-btn" data-filter="age" data-value="1-5">1-5 Years</button>
                                <button class="filter-btn" data-filter="age" data-value="5-8">5-8 Years</button>
                                <button class="filter-btn" data-filter="age" data-value="8-12">8-12 Years</button>
                                <button class="filter-btn" data-filter="age" data-value="12+">12+ Years</button>
                            </div>
                        </div>
                        <div class="filter-group">
                            <h3 data-translate="topics">Topics</h3>
                            <div class="filter-buttons">
                                <button class="filter-btn active" data-filter="topic" data-value="all">All
                                    Topics</button>
                                <button class="filter-btn" data-filter="topic"
                                    data-value="mitigation">Mitigation</button>
                                <button class="filter-btn" data-filter="topic"
                                    data-value="preparedness">Preparedness</button>
                                <button class="filter-btn" data-filter="topic" data-value="first-aid">First Aid</button>
                                <button class="filter-btn" data-filter="topic" data-value="response">Response</button>
                            </div>
                        </div>
                    </div>
                </div>

                <div class="modules-grid" id="modulesGrid">
                    <!-- Mitigation Modules -->
                    <div class="module-card" id="flood-prevention-card" data-age="1-5,5-8" data-topic="mitigation">
                        <div class="ar-vr-indicator">AR Ready</div>
                        <div class="module-icon">
                            <i class="fas fa-shield-alt"></i>
                        </div>
                        <div class="age-tag">Ages 1-8</div>
                        <h3>Flood Prevention Basics</h3>
                        <p>Learn how to protect your home and family from floods through fun interactive activities and
                            AR visualization.</p>
                        <div class="module-features">
                            <span class="feature-tag">AR Experience</span>
                            <span class="feature-tag">Interactive</span>
                            <span class="feature-tag">Beginner</span>
                        </div>
                        <div class="module-actions">
                            <button class="btn-primary" onclick="window.location.href='educationmodule1.html'">Start
                                Learning</button>
                            <button class="btn-secondary" onclick="previewAR('flood-ar')">
                                <i class="fas fa-eye"></i>
                            </button>
                        </div>
                        <span id="flood-prevention-status"
                            style="position:absolute;top:15px;left:15px;display:none;background:#34a853;color:white;padding:5px 12px;border-radius:12px;font-size:0.9rem;z-index:2;">Completed</span>
                    </div>

                    <div class="module-card" data-age="8-12,12+" data-topic="mitigation">
                        <div class="ar-vr-indicator">VR Ready</div>
                        <div class="module-icon">
                            <i class="fas fa-mountain"></i>
                        </div>
                        <div class="age-tag">Ages 8+</div>
                        <h3>Earthquake Safety Engineering</h3>
                        <p>Understand building design and earthquake-resistant construction through immersive VR
                            simulations.</p>
                        <div class="module-features">
                            <span class="feature-tag">VR Experience</span>
                            <span class="feature-tag">Advanced</span>
                            <span class="feature-tag">Engineering</span>
                        </div>
                        <div class="module-actions">
                            <button class="btn-primary" onclick="openModule('earthquake-engineering')">Start
                                Learning</button>
                            <button class="btn-secondary" onclick="previewAR('earthquake-vr')">
                                <i class="fas fa-eye"></i>
                            </button>
                        </div>
                    </div>

                    <!-- Preparedness Modules -->
                    <div class="module-card" data-age="5-8,8-12" data-topic="preparedness">
                        <div class="ar-vr-indicator">AR Ready</div>
                        <div class="module-icon">
                            <i class="fas fa-box"></i>
                        </div>
                        <div class="age-tag">Ages 5-12</div>
                        <h3>Emergency Kit Builder</h3>
                        <p>Create your family emergency kit using AR to visualize and organize essential supplies.</p>
                        <div class="module-features">
                            <span class="feature-tag">AR Experience</span>
                            <span class="feature-tag">Practical</span>
                            <span class="feature-tag">Family</span>
                        </div>
                        <div class="module-actions">
                            <button class="btn-primary" onclick="openModule('emergency-kit')">Start Learning</button>
                            <button class="btn-secondary" onclick="previewAR('kit-ar')">
                                <i class="fas fa-eye"></i>
                            </button>
                        </div>
                    </div>

                    <div class="module-card" data-age="8-12,12+" data-topic="preparedness">
                        <div class="module-icon">
                            <i class="fas fa-route"></i>
                        </div>
                        <div class="age-tag">Ages 8+</div>
                        <h3>Evacuation Planning</h3>
                        <p>Learn to create effective evacuation plans for different disaster scenarios using interactive
                            mapping.</p>
                        <div class="module-features">
                            <span class="feature-tag">Interactive Map</span>
                            <span class="feature-tag">Planning</span>
                            <span class="feature-tag">Strategy</span>
                        </div>
                        <div class="module-actions">
                            <button class="btn-primary" onclick="openModule('evacuation-planning')">Start
                                Learning</button>
                            <button class="btn-secondary" onclick="previewAR('evacuation-ar')">
                                <i class="fas fa-eye"></i>
                            </button>
                        </div>
                    </div>

                    <!-- First Aid Modules -->
                    <div class="module-card" data-age="5-8,8-12,12+" data-topic="first-aid">
                        <div class="ar-vr-indicator">VR Ready</div>
                        <div class="module-icon">
                            <i class="fas fa-heart"></i>
                        </div>
                        <div class="age-tag">Ages 5+</div>
                        <h3>Basic Life Support</h3>
                        <p>Master CPR and basic life support techniques through guided VR training with realistic
                            scenarios.</p>
                        <div class="module-features">
                            <span class="feature-tag">VR Training</span>
                            <span class="feature-tag">Life-saving</span>
                            <span class="feature-tag">Certified</span>
                        </div>
                        <div class="module-actions">
                            <button class="btn-primary" onclick="openModule('basic-life-support')">Start
                                Learning</button>
                            <button class="btn-secondary" onclick="previewAR('cpr-vr')">
                                <i class="fas fa-eye"></i>
                            </button>
                        </div>
                    </div>

                    <div class="module-card" data-age="8-12,12+" data-topic="first-aid">
                        <div class="ar-vr-indicator">AR Ready</div>
                        <div class="module-icon">
                            <i class="fas fa-band-aid"></i>
                        </div>
                        <div class="age-tag">Ages 8+</div>
                        <h3>Wound Care & Treatment</h3>
                        <p>Learn proper wound care and emergency treatment techniques using AR-guided tutorials.</p>
                        <div class="module-features">
                            <span class="feature-tag">AR Guidance</span>
                            <span class="feature-tag">Medical</span>
                            <span class="feature-tag">Hands-on</span>
                        </div>
                        <div class="module-actions">
                            <button class="btn-primary" onclick="openModule('wound-care')">Start Learning</button>
                            <button class="btn-secondary" onclick="previewAR('wound-ar')">
                                <i class="fas fa-eye"></i>
                            </button>
                        </div>
                    </div>

                    <!-- Response Modules -->
                    <div class="module-card" data-age="1-5,5-8" data-topic="response">
                        <div class="ar-vr-indicator">AR Ready</div>
                        <div class="module-icon">
                            <i class="fas fa-exclamation-triangle"></i>
                        </div>
                        <div class="age-tag">Ages 1-8</div>
                        <h3>What to Do When Disaster Strikes</h3>
                        <p>Simple, age-appropriate steps for children during emergencies, taught through interactive AR
                            stories.</p>
                        <div class="module-features">
                            <span class="feature-tag">AR Stories</span>
                            <span class="feature-tag">Child-friendly</span>
                            <span class="feature-tag">Essential</span>
                        </div>
                        <div class="module-actions">
                            <button class="btn-primary" onclick="openModule('disaster-response-kids')">Start
                                Learning</button>
                            <button class="btn-secondary" onclick="previewAR('response-ar')">
                                <i class="fas fa-eye"></i>
                            </button>
                        </div>
                    </div>

                    <div class="module-card" data-age="12+" data-topic="response">
                        <div class="ar-vr-indicator">VR Ready</div>
                        <div class="module-icon">
                            <i class="fas fa-users"></i>
                        </div>
                        <div class="age-tag">Ages 12+</div>
                        <h3>Community Response Leadership</h3>
                        <p>Develop leadership skills for coordinating community disaster response through immersive VR
                            scenarios.</p>
                        <div class="module-features">
                            <span class="feature-tag">VR Simulation</span>
                            <span class="feature-tag">Leadership</span>
                            <span class="feature-tag">Advanced</span>
                        </div>
                        <div class="module-actions">
                            <button class="btn-primary" onclick="openModule('community-leadership')">Start
                                Learning</button>
                            <button class="btn-secondary" onclick="previewAR('leadership-vr')">
                                <i class="fas fa-eye"></i>
                            </button>
                        </div>
                    </div>
                </div>

                <div class="progress-section">
                    <h2 class="progress-title" data-translate="progress">Your Learning Progress</h2>
                    <div class="progress-stats">
                        <div class="stat-item">
                            <div class="stat-number">7</div>
                            <div class="stat-label">Modules Completed</div>
                        </div>
                        <div class="stat-item">
                            <div class="stat-number">3</div>
                            <div class="stat-label">Certificates Earned</div>
                        </div>
                        <div class="stat-item">
                            <div class="stat-number">15</div>
                            <div class="stat-label">AR Experiences</div>
                        </div>
                        <div class="stat-item">
                            <div class="stat-number">2,340</div>
                            <div class="stat-label">Learning Points</div>
                        </div>
                    </div>
                </div>
            </div>
    </div>
    </div>

    <div class="floating-help" onclick="openHelp()">>
        <i class="fas fa-question"></i>
    </div>

    <!-- AR/VR Preview Modal -->
    <div id="arModal" class="modal">
        <div class="modal-content">
            <span class="close">&times;</span>
            <h2>AR/VR Preview</h2>
            <div class="ar-viewer">
                <div style="text-align: center;">
                    <i class="fas fa-cube fa-3x" style="margin-bottom: 20px;"></i>
                    <p>AR/VR Experience Loading...</p>
                    <p style="font-size: 0.9rem; opacity: 0.8;">Use your device's camera for AR mode or VR headset for
                        full immersion</p>
                </div>
            </div>
            <div style="text-align: center; margin-top: 20px;">
                <button class="btn-primary" style="margin-right: 10px;">Launch Full Experience</button>
                <button class="btn-secondary">Download AR App</button>
            </div>
        </div>
    </div>

    <script>
        // Load User Information from database/session
        async function loadUserInfo() {
            try {
                // First try to get user data from session/localStorage
                let userData = null;

                // Check localStorage for stored user data
                const localData = localStorage.getItem('resq_user') || localStorage.getItem('currentUser') || localStorage.getItem('user');
                if (localData) {
                    userData = JSON.parse(localData);
                }

                // If no local data or token exists, try to fetch from backend
                const token = localStorage.getItem('token') || localStorage.getItem('authToken') || localStorage.getItem('jwt');
                if (!userData && token) {
                    try {
                        const response = await fetch('http://localhost:5000/api/auth/current', {
                            method: 'GET',
                            headers: {
                                'Content-Type': 'application/json',
                                'Authorization': `Bearer ${token}`
                            }
                        });

                        if (response.ok) {
                            userData = await response.json();
                            // Save to localStorage for future use
                            localStorage.setItem('resq_user', JSON.stringify(userData));
                        } else {
                            console.log('Failed to fetch user from backend:', response.status);
                        }
                    } catch (fetchError) {
                        console.log('Could not fetch user from backend:', fetchError.message);
                    }
                }

                if (userData) {
                    const firstName = userData.firstName || userData.name || userData.username || userData.email?.split('@')[0] || 'User';
                    const lastName = userData.lastName || '';
                    const fullName = lastName ? `${firstName} ${lastName}` : firstName;

                    // Update sidebar user profile
                    const userNameElement = document.getElementById('sidebarUserName');
                    const userAvatarElement = document.getElementById('userAvatar');

                    if (userNameElement) userNameElement.textContent = fullName;
                    if (userAvatarElement) userAvatarElement.textContent = firstName.charAt(0).toUpperCase();

                    console.log('User loaded:', fullName);
                } else {
                    // Fallback to default values
                    console.log('No user data found');
                    setDefaultUser();
                }
            } catch (error) {
                console.error('Error loading user data:', error);
                setDefaultUser();
            }
        }

        function setDefaultUser() {
            const userNameElement = document.getElementById('sidebarUserName');
            const userAvatarElement = document.getElementById('userAvatar');

            if (userNameElement) userNameElement.textContent = 'Guest User';
            if (userAvatarElement) userAvatarElement.textContent = 'G';
        }

        // Function to save user data (call this when user logs in)
        function saveUserData(userData) {
            try {
                localStorage.setItem('resq_user', JSON.stringify(userData));
                loadUserInfo(); // Refresh the display
                console.log('User data saved:', userData);
            } catch (error) {
                console.error('Error saving user data:', error);
            }
        }

        // Add hover effects for user profile
        function initializeUserProfile() {
            const userProfile = document.querySelector('.sidebar-user-profile');
            if (userProfile) {
                // Add hover effect only (no click navigation)
                userProfile.addEventListener('mouseenter', function () {
                    this.style.backgroundColor = 'rgba(255, 255, 255, 0.1)';
                    this.style.borderRadius = '10px';
                    this.style.transition = 'all 0.2s ease';
                });

                userProfile.addEventListener('mouseleave', function () {
                    this.style.backgroundColor = 'transparent';
                });
            }
        }

        // Load user info when page loads
        document.addEventListener('DOMContentLoaded', function () {
            loadUserInfo();
            initializeUserProfile();
        });

        // Menu Navigation
        document.addEventListener('DOMContentLoaded', function () {
            // Sidebar navigation
            const menuItems = document.querySelectorAll('.menu-item');
            const educationDropdown = document.getElementById('educationDropdown');

            menuItems.forEach(item => {
                // Exclude dropdown main button from this generic navigation
                if (item.id !== 'educationDropdown' && !item.classList.contains('dropdown-item')) {
                    item.addEventListener('click', function (event) {
                        const link = this.getAttribute('data-link');
                        if (link) {
                            window.location.href = link;
                        }
                    });
                }
            });

            // Dropdown menu functionality
            if (educationDropdown) {
                console.log('Education dropdown found, setting up event listeners');
                const mainDropdownButton = educationDropdown.querySelector('.menu-item-main');
                const dropdownContent = educationDropdown.querySelector('.dropdown-content');

                // Force show dropdown content since this is the Education Modules page
                if (dropdownContent) {
                    dropdownContent.style.display = 'block';
                    dropdownContent.style.opacity = '1';
                    dropdownContent.style.maxHeight = 'none';
                    console.log('Forced dropdown content to show');
                }

                if (mainDropdownButton && dropdownContent) {
                    console.log('Dropdown button and content found');
                    mainDropdownButton.addEventListener('click', (event) => {
                        event.preventDefault();
                        event.stopPropagation();
                        console.log('Dropdown clicked, current active state:', educationDropdown.classList.contains('active'));

                        // Close any other open dropdowns first (if there are multiple)
                        document.querySelectorAll('.dropdown-menu').forEach(dropdown => {
                            if (dropdown !== educationDropdown) {
                                dropdown.classList.remove('active');
                            }
                        });

                        // Toggle this dropdown
                        educationDropdown.classList.toggle('active');
                        console.log('After toggle, active state:', educationDropdown.classList.contains('active'));

                        // Force display check
                        const isActive = educationDropdown.classList.contains('active');
                        console.log('Dropdown content display should be:', isActive ? 'block' : 'none');
                    });
                } else {
                    console.error('Dropdown button or content not found');
                }
            } else {
                console.error('Education dropdown not found');
            }

            // Handle navigation for dropdown items
            const dropdownItems = document.querySelectorAll('.dropdown-item');
            console.log('Found dropdown items:', dropdownItems.length);

            dropdownItems.forEach((item, index) => {
                const link = item.getAttribute('data-link');
                const text = item.querySelector('span')?.textContent.trim();
                console.log(`Dropdown item ${index}:`, text, 'Link:', link);

                item.addEventListener('click', (event) => {
                    event.preventDefault();
                    event.stopPropagation(); // Stop event from bubbling up to the parent

                    console.log('Dropdown item clicked:', text, 'Link:', link);

                    if (link) {
                        // Close the dropdown
                        if (educationDropdown) {
                            educationDropdown.classList.remove('active');
                        }

                        // Remove active class from all menu items and dropdown items
                        document.querySelectorAll('.menu-item, .dropdown-item').forEach(menuItem => {
                            menuItem.classList.remove('active');
                        });

                        // Add active class to clicked dropdown item
                        item.classList.add('active');

                        // Navigate to the page
                        console.log('Navigating to:', link);
                        window.location.href = link;
                    } else {
                        console.error('No link found for dropdown item:', text);
                    }
                });
            });

            // Close dropdown when clicking outside
            document.addEventListener('click', function (event) {
                if (educationDropdown && !educationDropdown.contains(event.target)) {
                    educationDropdown.classList.remove('active');
                }
            });
        });

        // Language translations
        const translations = {
            en: {
                title: "Interactive Disaster Education",
                subtitle: "Learn disaster management through immersive AR/VR experiences and interactive modules",
                filters: "Choose Your Learning Path",
                ageGroup: "Age Group",
                topics: "Topics",
                progress: "Your Learning Progress"
            },
            hi: {
                title: "इंटरैक्टिव आपदा शिक्षा",
                subtitle: "एआर/वीआर अनुभवों और इंटरैक्टिव मॉड्यूल के माध्यम से आपदा प्रबंधन सीखें",
                filters: "अपना सीखने का रास्ता चुनें",
                ageGroup: "आयु समूह",
                topics: "विषय",
                progress: "आपकी सीखने की प्रगति"
            }
        };

        // Filter functionality
        let currentFilters = { age: 'all', topic: 'all' };

        document.querySelectorAll('.filter-btn').forEach(btn => {
            btn.addEventListener('click', function () {
                const filterType = this.dataset.filter;
                const value = this.dataset.value;

                // Update active state
                document.querySelectorAll(`[data-filter="${filterType}"]`).forEach(b => b.classList.remove('active'));
                this.classList.add('active');

                // Update current filters
                currentFilters[filterType] = value;

                // Apply filters
                filterModules();
            });
        });

        function filterModules() {
            const modules = document.querySelectorAll('.module-card');

            modules.forEach(module => {
                const moduleAges = module.dataset.age.split(',');
                const moduleTopic = module.dataset.topic;

                let showModule = true;

                // Age filter
                if (currentFilters.age !== 'all') {
                    showModule = showModule && moduleAges.includes(currentFilters.age);
                }

                // Topic filter
                if (currentFilters.topic !== 'all') {
                    showModule = showModule && moduleTopic === currentFilters.topic;
                }

                module.style.display = showModule ? 'block' : 'none';
            });
        }

        // AR/VR Preview functionality
        function previewAR(type) {
            document.getElementById('arModal').style.display = 'block';
        }


        // Module opening functionality (other modules)
        function openModule(moduleId) {
            if (moduleId === 'flood-prevention') {
                window.location.href = 'educationmodule1.html';
            } else {
                alert(`Opening ${moduleId} module. This would launch the full interactive AR/VR experience.`);
            }
        }

        // Language change functionality
        document.getElementById('languageSelect').addEventListener('change', function () {
            const selectedLang = this.value;
            changeLanguage(selectedLang);
        });

        function changeLanguage(lang) {
            if (translations[lang]) {
                document.querySelectorAll('[data-translate]').forEach(element => {
                    const key = element.dataset.translate;
                    if (translations[lang][key]) {
                        element.textContent = translations[lang][key];
                    }
                });
            }
        }

        // Modal functionality
        document.querySelector('.close').addEventListener('click', function () {
            document.getElementById('arModal').style.display = 'none';
        });

        window.addEventListener('click', function (event) {
            const modal = document.getElementById('arModal');
            if (event.target === modal) {
                modal.style.display = 'none';
            }
        });

        // Help function
        function openHelp() {
            alert('Welcome to Disaster Education! Use the filters to find age-appropriate content. Click AR/VR preview buttons to see immersive experiences. Need help? Contact support@disastersafe.com');
        }

        // Initialize page
        document.addEventListener('DOMContentLoaded', function () {
            filterModules();
            // Show completed badge for Flood Prevention Basics if done
            if (localStorage.getItem('flood-prevention-completed') === 'true') {
                const badge = document.getElementById('flood-prevention-status');
                if (badge) badge.style.display = 'inline-block';
            }
        });

        // Disaster-specific module functions
        function openEarthquakeModule() {
            showDisasterModule('earthquake', {
                title: '🏗️ Earthquake Response & Safety',
                whatToDo: [
                    'DROP to hands and knees immediately',
                    'Take COVER under a sturdy desk/table',
                    'HOLD ON to your shelter and protect your head/neck',
                    'Stay away from windows, mirrors, and heavy objects',
                    'If outdoors, move away from buildings and power lines',
                    'If in bed, stay there and cover your head with a pillow'
                ],
                institutionalRisks: [
                    'Old buildings with unreinforced masonry walls',
                    'Buildings with heavy fixtures (ceiling fans, lights)',
                    'Multi-story structures without earthquake retrofitting',
                    'Areas near heavy machinery or equipment',
                    'Buildings on soft soil or near fault lines',
                    'Structures with inadequate seismic bracing'
                ],
                highRiskAreas: [
                    'Chemistry/Physics laboratories with heavy equipment',
                    'Library areas with tall, unsecured bookcases',
                    'Older dormitories and academic buildings',
                    'Cafeterias with hanging lights and fixtures',
                    'Computer labs with unsecured monitors'
                ]
            });
        }

        function openFireModule() {
            showDisasterModule('fire', {
                title: '🔥 Fire Safety & Evacuation',
                whatToDo: [
                    'Activate fire alarm immediately',
                    'Evacuate using nearest safe exit route',
                    'Stay low under smoke (crawl if necessary)',
                    'Feel doors with back of hand before opening',
                    'Close doors behind you to slow fire spread',
                    'Meet at designated assembly point outside'
                ],
                institutionalRisks: [
                    'Buildings with old electrical wiring',
                    'Areas with flammable materials storage',
                    'Kitchens and food preparation areas',
                    'Chemistry labs with combustible chemicals',
                    'Workshops with heating equipment',
                    'Buildings with poor ventilation systems'
                ],
                highRiskAreas: [
                    'Chemistry and science laboratories',
                    'Cafeteria kitchens and food storage',
                    'Maintenance rooms with electrical panels',
                    'Dormitory rooms with heating appliances',
                    'Art studios with solvents and materials'
                ]
            });
        }

        function openFloodModule() {
            showDisasterModule('flood', {
                title: '🌊 Flood Response & Protection',
                whatToDo: [
                    'Move to higher ground immediately',
                    'Never drive through flooded roads',
                    'Avoid walking in moving water',
                    'Turn off electricity if water threatens electrical outlets',
                    'Stay away from storm drains and waterways',
                    'Listen to emergency broadcasts for updates'
                ],
                institutionalRisks: [
                    'Buildings in low-lying areas or flood plains',
                    'Basements and underground facilities',
                    'Areas near rivers, lakes, or storm drains',
                    'Buildings with poor drainage systems',
                    'Facilities near construction sites',
                    'Areas with inadequate flood barriers'
                ],
                highRiskAreas: [
                    'Basement computer centers and server rooms',
                    'Ground-floor electrical and mechanical rooms',
                    'Parking garages and underground areas',
                    'Buildings near campus water features',
                    'Low-lying dormitories and academic buildings'
                ]
            });
        }

        function openCycloneModule() {
            showDisasterModule('cyclone', {
                title: '🌪️ Cyclone & Storm Safety',
                whatToDo: [
                    'Move to interior rooms away from windows',
                    'Stay on lowest floor possible',
                    'Avoid using elevators during storms',
                    'Keep away from large roof areas',
                    'Have emergency supplies ready',
                    'Monitor weather updates continuously'
                ],
                institutionalRisks: [
                    'Buildings with large glass windows/facades',
                    'Temporary or prefabricated structures',
                    'Buildings with old or damaged roofing',
                    'Areas with many trees and power lines',
                    'High-rise buildings susceptible to wind',
                    'Coastal facilities prone to storm surge'
                ],
                highRiskAreas: [
                    'Buildings with extensive glass facades',
                    'Temporary classrooms and portable structures',
                    'Areas under large trees or power lines',
                    'Outdoor sports facilities and stadiums',
                    'High floors of tall buildings'
                ]
            });
        }

        function openChemicalModule() {
            showDisasterModule('chemical', {
                title: '⚗️ Chemical Emergency Response',
                whatToDo: [
                    'Evacuate the immediate area quickly',
                    'Move upwind and uphill from the source',
                    'Remove contaminated clothing if safe to do so',
                    'Flush exposed skin/eyes with clean water',
                    'Seek immediate medical attention',
                    'Report the incident to authorities'
                ],
                institutionalRisks: [
                    'Chemistry and biology laboratories',
                    'Maintenance areas with cleaning chemicals',
                    'Art studios with solvents and acids',
                    'Medical facilities with pharmaceuticals',
                    'Research facilities with experimental chemicals',
                    'Areas near chemical storage rooms'
                ],
                highRiskAreas: [
                    'Science laboratories and prep rooms',
                    'Maintenance and custodial storage areas',
                    'Art and photography darkrooms',
                    'Medical clinics and health centers',
                    'Research laboratories and chemical storage'
                ]
            });
        }

        function openSecurityModule() {
            showDisasterModule('security', {
                title: '🛡️ Security Threat Response',
                whatToDo: [
                    'Follow lockdown procedures immediately',
                    'Lock and barricade doors if possible',
                    'Turn off lights and silence phones',
                    'Hide away from windows and doors',
                    'Stay quiet and follow official instructions',
                    'Call emergency services when safe'
                ],
                institutionalRisks: [
                    'Buildings with multiple unsecured entry points',
                    'Areas with poor surveillance coverage',
                    'Isolated buildings or remote areas',
                    'Facilities near public access roads',
                    'Buildings with inadequate security systems',
                    'Areas with high-value targets or equipment'
                ],
                highRiskAreas: [
                    'Main entrances and lobby areas',
                    'Cafeterias and large gathering spaces',
                    'Isolated buildings and remote facilities',
                    'Parking areas and external walkways',
                    'Computer labs and valuable equipment areas'
                ]
            });
        }

        function openPandemicModule() {
            showDisasterModule('pandemic', {
                title: '🦠 Pandemic Preparedness',
                whatToDo: [
                    'Follow health authority guidelines',
                    'Maintain physical distancing protocols',
                    'Wear appropriate personal protective equipment',
                    'Practice good hygiene (handwashing, sanitizing)',
                    'Monitor your health symptoms daily',
                    'Follow quarantine procedures if exposed'
                ],
                institutionalRisks: [
                    'Crowded classrooms and lecture halls',
                    'Shared facilities (cafeterias, gyms, libraries)',
                    'Dormitories with shared living spaces',
                    'Buildings with poor ventilation systems',
                    'High-traffic areas and corridors',
                    'Facilities lacking proper sanitization'
                ],
                highRiskAreas: [
                    'Cafeterias and dining facilities',
                    'Dormitories and shared living spaces',
                    'Large lecture halls and auditoriums',
                    'Gymnasiums and recreational facilities',
                    'High-traffic corridors and common areas'
                ]
            });
        }

        function openElectricalModule() {
            showDisasterModule('electrical', {
                title: '⚡ Electrical Safety',
                whatToDo: [
                    'Never touch electrical equipment with wet hands',
                    'Unplug devices during storms',
                    'Stay away from downed power lines',
                    'Use surge protectors for valuable equipment',
                    'Report electrical hazards immediately',
                    'Know location of electrical shut-offs'
                ],
                institutionalRisks: [
                    'Buildings with old electrical wiring',
                    'Areas with overloaded electrical circuits',
                    'Facilities near high-voltage power lines',
                    'Buildings with inadequate grounding',
                    'Areas prone to water infiltration',
                    'Facilities with amateur electrical work'
                ],
                highRiskAreas: [
                    'Computer labs with high electrical loads',
                    'Maintenance rooms and electrical panels',
                    'Older buildings with outdated wiring',
                    'Wet areas near electrical equipment',
                    'Facilities with extension cord overuse'
                ]
            });
        }

        function openStructuralModule() {
            showDisasterModule('structural', {
                title: '🏢 Structural Safety Assessment',
                whatToDo: [
                    'Evacuate immediately if you hear cracking sounds',
                    'Look for cracks in walls, ceilings, or foundations',
                    'Report any structural changes or damage',
                    'Avoid areas with sagging ceilings or floors',
                    'Stay away from buildings showing signs of distress',
                    'Follow building safety protocols'
                ],
                institutionalRisks: [
                    'Old buildings without recent inspections',
                    'Structures with heavy loads on upper floors',
                    'Buildings with visible cracks or damage',
                    'Facilities built on unstable ground',
                    'Structures with poor maintenance history',
                    'Buildings exceeding designed capacity'
                ],
                highRiskAreas: [
                    'Older academic and administrative buildings',
                    'Libraries with heavy book collections',
                    'Buildings with known structural issues',
                    'Facilities with heavy equipment or machinery',
                    'Structures showing signs of wear or damage'
                ]
            });
        }

        function openMedicalModule() {
            showDisasterModule('medical', {
                title: '🏥 Medical Emergency Response',
                whatToDo: [
                    'Call emergency services immediately (911)',
                    'Provide basic first aid if trained',
                    'Keep the person calm and comfortable',
                    'Do not move someone with potential spinal injury',
                    'Apply pressure to bleeding wounds',
                    'Stay with the person until help arrives'
                ],
                institutionalRisks: [
                    'Facilities far from medical centers',
                    'Areas with limited first aid supplies',
                    'Buildings without trained first responders',
                    'Facilities with high-risk activities',
                    'Areas with poor emergency communication',
                    'Remote locations with delayed response times'
                ],
                highRiskAreas: [
                    'Science labs with hazardous materials',
                    'Sports and recreational facilities',
                    'Workshops and technical training areas',
                    'Remote buildings or isolated areas',
                    'Facilities with elderly or disabled occupants'
                ]
            });
        }

        function openTransportModule() {
            showDisasterModule('transport', {
                title: '🚗 Transportation Safety',
                whatToDo: [
                    'Always wear seatbelts or use safety equipment',
                    'Follow evacuation procedures for vehicles',
                    'Exit vehicles quickly in emergency situations',
                    'Move away from accident scenes safely',
                    'Call for help and provide first aid if trained',
                    'Follow traffic control and emergency personnel'
                ],
                institutionalRisks: [
                    'Campus roads with heavy traffic',
                    'Areas with poor visibility or lighting',
                    'Parking areas near busy roadways',
                    'Transportation routes through hazardous areas',
                    'Facilities with inadequate emergency vehicle access',
                    'Areas with mixing of pedestrian and vehicle traffic'
                ],
                highRiskAreas: [
                    'Campus main roads and intersections',
                    'Parking garages and surface lots',
                    'Bus stops and transportation hubs',
                    'Emergency vehicle access routes',
                    'Areas with mixed pedestrian-vehicle traffic'
                ]
            });
        }

        function openCyberModule() {
            showDisasterModule('cyber', {
                title: '🔒 Cyber Security & Data Protection',
                whatToDo: [
                    'Disconnect affected systems from network',
                    'Change all passwords immediately',
                    'Report security incidents to IT department',
                    'Back up important data regularly',
                    'Do not click suspicious links or attachments',
                    'Follow institutional cybersecurity protocols'
                ],
                institutionalRisks: [
                    'Systems with outdated security software',
                    'Networks with weak password policies',
                    'Facilities with unsecured Wi-Fi access',
                    'Areas with unmonitored computer access',
                    'Systems lacking regular security updates',
                    'Facilities with inadequate data backup'
                ],
                highRiskAreas: [
                    'Computer labs and IT facilities',
                    'Administrative offices with sensitive data',
                    'Research facilities with valuable information',
                    'Financial and student records departments',
                    'Systems with external network connections'
                ]
            });
        }

        // Show detailed disaster module
        function showDisasterModule(disasterType, moduleData) {
            const modal = document.getElementById('arModal');
            const modalContent = modal.querySelector('.modal-content');

            modalContent.innerHTML = `
                <span class="close">&times;</span>
                <div style="text-align: center; margin-bottom: 30px;">
                    <h2>${moduleData.title}</h2>
                    <p style="font-size: 1.1rem; color: #666;">Comprehensive disaster preparedness and institutional risk assessment</p>
                </div>
                
                <div style="display: grid; grid-template-columns: 1fr 1fr; gap: 30px; margin-bottom: 30px;">
                    <!-- What to Do Section -->
                    <div style="background: linear-gradient(135deg, #e3f2fd, #f0f7ff); padding: 25px; border-radius: 15px; border-left: 5px solid #2196f3;">
                        <h3 style="color: #1976d2; margin-bottom: 20px; display: flex; align-items: center; gap: 10px;">
                            <i class="fas fa-list-check"></i> What to Do When This Disaster Occurs
                        </h3>
                        <ul style="list-style: none; padding: 0; margin: 0;">
                            ${moduleData.whatToDo.map(action => `
                                <li style="margin-bottom: 12px; padding: 10px; background: rgba(255,255,255,0.7); border-radius: 8px; display: flex; align-items: center; gap: 10px;">
                                    <i class="fas fa-check-circle" style="color: #4caf50;"></i>
                                    <span>${action}</span>
                                </li>
                            `).join('')}
                        </ul>
                    </div>
                    
                    <!-- Institutional Risks Section -->
                    <div style="background: linear-gradient(135deg, #fff3e0, #fff8f0); padding: 25px; border-radius: 15px; border-left: 5px solid #ff9800;">
                        <h3 style="color: #f57c00; margin-bottom: 20px; display: flex; align-items: center; gap: 10px;">
                            <i class="fas fa-exclamation-triangle"></i> Institutional Risk Factors
                        </h3>
                        <ul style="list-style: none; padding: 0; margin: 0;">
                            ${moduleData.institutionalRisks.map(risk => `
                                <li style="margin-bottom: 12px; padding: 10px; background: rgba(255,255,255,0.7); border-radius: 8px; display: flex; align-items: center; gap: 10px;">
                                    <i class="fas fa-exclamation-circle" style="color: #ff9800;"></i>
                                    <span>${risk}</span>
                                </li>
                            `).join('')}
                        </ul>
                    </div>
                </div>
                
                <!-- High Risk Areas Section -->
                <div style="background: linear-gradient(135deg, #ffebee, #fff5f5); padding: 25px; border-radius: 15px; border-left: 5px solid #f44336; margin-bottom: 30px;">
                    <h3 style="color: #d32f2f; margin-bottom: 20px; display: flex; align-items: center; gap: 10px;">
                        <i class="fas fa-building"></i> High-Risk Areas in Educational Institutions
                    </h3>
                    <div style="display: grid; grid-template-columns: repeat(auto-fit, minmax(250px, 1fr)); gap: 15px;">
                        ${moduleData.highRiskAreas.map(area => `
                            <div style="padding: 15px; background: rgba(255,255,255,0.8); border-radius: 10px; border: 1px solid rgba(244,67,54,0.2);">
                                <i class="fas fa-map-marker-alt" style="color: #f44336; margin-right: 8px;"></i>
                                <span>${area}</span>
                            </div>
                        `).join('')}
                    </div>
                </div>
                
                <div style="text-align: center; margin-top: 30px;">
                    <button class="btn-primary" onclick="startVRExperience('${disasterType}')" style="margin-right: 15px; padding: 15px 30px;">
                        <i class="fas fa-vr-cardboard"></i> Start VR Training
                    </button>
                    <button class="btn-secondary" onclick="downloadResourceKit('${disasterType}')" style="padding: 15px 30px;">
                        <i class="fas fa-download"></i> Download Resource Kit
                    </button>
                </div>
            `;

            modal.style.display = 'block';

            // Re-attach close event
            modal.querySelector('.close').addEventListener('click', function () {
                modal.style.display = 'none';
            });
        }

        // Institutional risk assessment function
        function assessInstitutionalRisk(disasterType) {
            const riskData = {
                earthquake: {
                    title: 'Earthquake Risk Assessment',
                    icon: 'fas fa-home',
                    color: '#8B4513',
                    questions: [
                        'Is your building constructed before 1980?',
                        'Does your building have unreinforced masonry walls?',
                        'Are there heavy objects mounted on walls or ceilings?',
                        'Is your building located near known fault lines?',
                        'Does your building lack seismic retrofitting?'
                    ],
                    recommendations: [
                        'Secure heavy furniture and equipment to walls',
                        'Create earthquake emergency kits',
                        'Practice Drop, Cover, and Hold drills regularly',
                        'Identify safe spots in each room',
                        'Consider professional seismic retrofitting'
                    ]
                },
                fire: {
                    title: 'Fire Risk Assessment',
                    icon: 'fas fa-fire',
                    color: '#FF4500',
                    questions: [
                        'Does your building have outdated electrical wiring?',
                        'Are there flammable materials stored improperly?',
                        'Do all areas have working smoke detectors?',
                        'Are evacuation routes clearly marked and unobstructed?',
                        'Is fire safety equipment regularly maintained?'
                    ],
                    recommendations: [
                        'Install and maintain smoke detectors',
                        'Keep evacuation routes clear',
                        'Store flammable materials safely',
                        'Regular fire drill practice',
                        'Upgrade electrical systems if needed'
                    ]
                },
                flood: {
                    title: 'Flood Risk Assessment',
                    icon: 'fas fa-water',
                    color: '#1E90FF',
                    questions: [
                        'Is your building in a flood-prone area?',
                        'Are important systems located in basements?',
                        'Does your building have adequate drainage?',
                        'Are electrical systems elevated above potential flood levels?',
                        'Do you have flood barriers or protection systems?'
                    ],
                    recommendations: [
                        'Elevate critical equipment above flood levels',
                        'Improve drainage systems',
                        'Create flood emergency action plan',
                        'Install flood barriers where appropriate',
                        'Relocate valuable items from basements'
                    ]
                },
                chemical: {
                    title: 'Chemical Hazard Assessment',
                    icon: 'fas fa-flask',
                    color: '#9932CC',
                    questions: [
                        'Are chemicals properly labeled and stored?',
                        'Do staff know chemical safety procedures?',
                        'Are safety equipment and eyewash stations available?',
                        'Is there proper ventilation in chemical storage areas?',
                        'Are chemical spill kits readily available?'
                    ],
                    recommendations: [
                        'Ensure proper chemical labeling and storage',
                        'Train all staff in chemical safety procedures',
                        'Install adequate ventilation systems',
                        'Maintain emergency spill response kits',
                        'Regular safety equipment inspections'
                    ]
                }
            };

            const data = riskData[disasterType];
            if (!data) return;

            showRiskAssessment(data);
        }

        function showRiskAssessment(data) {
            const modal = document.getElementById('arModal');
            const modalContent = modal.querySelector('.modal-content');

            modalContent.innerHTML = `
                <span class="close">&times;</span>
                <div style="text-align: center; margin-bottom: 30px;">
                    <div style="background: ${data.color}; color: white; width: 80px; height: 80px; border-radius: 50%; display: flex; align-items: center; justify-content: center; margin: 0 auto 20px; font-size: 2rem;">
                        <i class="${data.icon}"></i>
                    </div>
                    <h2>${data.title}</h2>
                    <p style="color: #666;">Assess your institution's vulnerability and get personalized recommendations</p>
                </div>
                
                <div style="background: #f8f9fa; padding: 25px; border-radius: 15px; margin-bottom: 25px;">
                    <h3 style="color: #333; margin-bottom: 20px;">
                        <i class="fas fa-clipboard-list" style="color: ${data.color}; margin-right: 10px;"></i>
                        Risk Assessment Questions
                    </h3>
                    <form id="riskAssessmentForm">
                        ${data.questions.map((question, index) => `
                            <div style="margin-bottom: 15px; padding: 15px; background: white; border-radius: 10px; border-left: 4px solid ${data.color};">
                                <label style="display: block; margin-bottom: 10px; font-weight: 500;">${question}</label>
                                <div style="display: flex; gap: 20px;">
                                    <label style="display: flex; align-items: center; gap: 5px; cursor: pointer;">
                                        <input type="radio" name="question${index}" value="yes" style="margin: 0;">
                                        <span>Yes</span>
                                    </label>
                                    <label style="display: flex; align-items: center; gap: 5px; cursor: pointer;">
                                        <input type="radio" name="question${index}" value="no" style="margin: 0;">
                                        <span>No</span>
                                    </label>
                                    <label style="display: flex; align-items: center; gap: 5px; cursor: pointer;">
                                        <input type="radio" name="question${index}" value="unsure" style="margin: 0;">
                                        <span>Not Sure</span>
                                    </label>
                                </div>
                            </div>
                        `).join('')}
                    </form>
                </div>
                
                <div style="background: linear-gradient(135deg, #e8f5e8, #f0f8f0); padding: 25px; border-radius: 15px; margin-bottom: 25px;">
                    <h3 style="color: #2e7d32; margin-bottom: 20px;">
                        <i class="fas fa-lightbulb" style="color: #4caf50; margin-right: 10px;"></i>
                        Recommended Safety Measures
                    </h3>
                    <ul style="list-style: none; padding: 0; margin: 0;">
                        ${data.recommendations.map(rec => `
                            <li style="margin-bottom: 12px; padding: 12px; background: rgba(255,255,255,0.8); border-radius: 8px; display: flex; align-items: center; gap: 10px;">
                                <i class="fas fa-check-circle" style="color: #4caf50;"></i>
                                <span>${rec}</span>
                            </li>
                        `).join('')}
                    </ul>
                </div>
                
                <div style="text-align: center;">
                    <button class="btn-primary" onclick="calculateRiskScore()" style="margin-right: 15px; padding: 15px 30px;">
                        <i class="fas fa-calculator"></i> Calculate Risk Score
                    </button>
                    <button class="btn-secondary" onclick="generateRiskReport()" style="padding: 15px 30px;">
                        <i class="fas fa-file-pdf"></i> Generate Report
                    </button>
                </div>
                
                <div id="riskResults" style="display: none; margin-top: 25px;"></div>
            `;

            modal.style.display = 'block';

            // Re-attach close event
            modal.querySelector('.close').addEventListener('click', function () {
                modal.style.display = 'none';
            });
        }

        function calculateRiskScore() {
            const form = document.getElementById('riskAssessmentForm');
            const formData = new FormData(form);
            let yesCount = 0;
            let totalQuestions = 0;

            for (let [key, value] of formData.entries()) {
                totalQuestions++;
                if (value === 'yes') yesCount++;
            }

            if (totalQuestions === 0) {
                alert('Please answer all questions before calculating risk score.');
                return;
            }

            const riskPercentage = Math.round((yesCount / totalQuestions) * 100);
            let riskLevel, riskColor, recommendations;

            if (riskPercentage >= 80) {
                riskLevel = 'Very High Risk';
                riskColor = '#d32f2f';
                recommendations = 'Immediate action required. Contact emergency management professionals.';
            } else if (riskPercentage >= 60) {
                riskLevel = 'High Risk';
                riskColor = '#f57c00';
                recommendations = 'Priority improvements needed. Develop action plan within 30 days.';
            } else if (riskPercentage >= 40) {
                riskLevel = 'Moderate Risk';
                riskColor = '#fbc02d';
                recommendations = 'Some improvements recommended. Review and upgrade systems.';
            } else if (riskPercentage >= 20) {
                riskLevel = 'Low Risk';
                riskColor = '#689f38';
                recommendations = 'Good safety measures in place. Continue regular maintenance.';
            } else {
                riskLevel = 'Very Low Risk';
                riskColor = '#388e3c';
                recommendations = 'Excellent safety measures. Maintain current standards.';
            }

            const resultsDiv = document.getElementById('riskResults');
            resultsDiv.innerHTML = `
                <div style="background: linear-gradient(135deg, #fff, #f8f9fa); padding: 25px; border-radius: 15px; border: 2px solid ${riskColor};">
                    <h3 style="text-align: center; color: ${riskColor}; margin-bottom: 20px;">
                        <i class="fas fa-chart-bar"></i> Risk Assessment Results
                    </h3>
                    <div style="display: flex; justify-content: center; align-items: center; margin-bottom: 20px;">
                        <div style="width: 150px; height: 150px; border-radius: 50%; background: conic-gradient(${riskColor} ${riskPercentage * 3.6}deg, #e0e0e0 0deg); display: flex; align-items: center; justify-content: center; position: relative;">
                            <div style="width: 120px; height: 120px; border-radius: 50%; background: white; display: flex; flex-direction: column; align-items: center; justify-content: center;">
                                <div style="font-size: 2rem; font-weight: bold; color: ${riskColor};">${riskPercentage}%</div>
                                <div style="font-size: 0.9rem; color: #666;">Risk Score</div>
                            </div>
                        </div>
                    </div>
                    <div style="text-align: center;">
                        <h4 style="color: ${riskColor}; margin-bottom: 15px;">${riskLevel}</h4>
                        <p style="color: #666; line-height: 1.6;">${recommendations}</p>
                    </div>
                </div>
            `;
            resultsDiv.style.display = 'block';
        }

        function generateRiskReport() {
            alert('Generating comprehensive risk assessment report...\n\nThe report will include:\n• Detailed risk analysis\n• Specific recommendations\n• Implementation timeline\n• Contact information for experts\n\nReport will be sent to your email.');
        }

        function startVRExperience(disasterType) {
            alert(`Launching ${disasterType.toUpperCase()} VR Training Experience...\n\nYou will experience:\n• Immersive disaster scenarios\n• Real-time decision making\n• Performance feedback\n• Skill certification\n\nMake sure your VR headset is connected!`);
        }

        function downloadResourceKit(disasterType) {
            alert(`Downloading ${disasterType.toUpperCase()} Resource Kit...\n\nKit includes:\n• Emergency procedure guides\n• Training materials\n• Assessment checklists\n• Contact information\n• Educational videos\n\nDownload will begin shortly.`);
        }
    </script>
</body>

</html><|MERGE_RESOLUTION|>--- conflicted
+++ resolved
@@ -948,7 +948,7 @@
                         <i class="fas fa-chevron-down dropdown-arrow"></i>
                     </div>
                     <div class="dropdown-content">
-<<<<<<< HEAD
+
                         <div class="dropdown-item active" data-link="education-modules.html"><i
                                 class="fas fa-graduation-cap"></i><span>Learning Modules</span></div>
                         <div class="dropdown-item" data-link="../dos&donts.html"><i
@@ -963,16 +963,7 @@
                         class="fa-solid fa-calendar-days"></i><span>Drill Schedule</span></div>
                 <div class="menu-item" data-link="advanced-map.html"><i class="fas fa-map-marked-alt"></i><span>Disaster
                         Map</span></div>
-=======
-                        <div class="dropdown-item active" data-link="education-modules.html"><i class="fas fa-graduation-cap"></i><span>Learning Modules</span></div>
-                        <div class="dropdown-item" data-link="/dos&donts.html"><i class="fas fa-exclamation-triangle"></i><span>Dos & Don'ts</span></div>
-                    </div>
-                </div>
-                <div class="menu-item" data-link="sandbox-simulator.html"><i class="fas fa-gamepad"></i><span>Sandbox Simulator</span></div>
-                <div class="menu-item" data-link="emergency_contacts.html"><i class="fas fa-phone-alt"></i><span>Emergency Contacts</span></div>
-                <div class="menu-item" data-link="drill_schedule.html"><i class="fa-solid fa-calendar-days"></i><span>Drill Schedule</span></div>
-                <div class="menu-item" data-link="../advanced-map.html"><i class="fas fa-map-marked-alt"></i><span>Disaster Map</span></div>
->>>>>>> 85c10f43
+
                 <div class="menu-item" data-link="chatbot.html"><i class="fas fa-robot"></i><span>AI Helper</span></div>
                 <div class="menu-item" data-link="gamified-learning.html"><i
                         class="fas fa-graduation-cap"></i><span>Gamified Learning</span></div>
